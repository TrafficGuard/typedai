--- conflicted
+++ resolved
@@ -6,22 +6,17 @@
 import { summaryLLM } from '#llm/services/defaultLlms';
 import { logger } from '#o11y/logger';
 import { CHAT_API } from '#shared/api/chat.api';
-<<<<<<< HEAD
 import type { Chat, ChatList, ChatMessage } from '#shared/model/chat.model';
 import {
-	contentText, // Import as value
+	contentText,
 } from '#shared/model/llm.model';
 import type {
 	LLM,
 	LlmMessage,
 	UserContentExt,
-	AssistantContent, // Import as type
+	AssistantContent,
 	TextPart,
 } from '#shared/model/llm.model';
-=======
-import type { Chat, ChatList } from '#shared/model/chat.model';
-import type { LLM, LlmMessage, UserContentExt } from '#shared/model/llm.model'; // Added UserContentExt
->>>>>>> 333badc8
 import type {
 	ChatMarkdownRequestSchema,
 	ChatMarkdownResponseModel,
@@ -85,8 +80,7 @@
 				{ id: 'Chat title' },
 			);
 
-<<<<<<< HEAD
-			chat.messages.push({ role: 'user', content: contentText(userContent as UserContentExt) });
+			chat.messages.push({ role: 'user', content: userContent as UserContentExt, time: Date.now() });
 
 			const llmMessagesForApi: LlmMessage[] = chat.messages
 				.map((cm): LlmMessage | null => {
@@ -108,12 +102,6 @@
 				role: responseMessage.role as ChatMessage['role'],
 				content: contentText(responseMessage.content as AssistantContent),
 			});
-=======
-			chat.messages.push({ role: 'user', content: userContent as UserContentExt, time: Date.now() });
-
-			const message: LlmMessage = await llm.generateMessage(chat.messages, { id: 'chat', ...options });
-			chat.messages.push(message);
->>>>>>> 333badc8
 
 			if (titlePromise) chat.title = await titlePromise;
 
@@ -143,8 +131,7 @@
 			}
 			if (!llm.isConfigured()) return sendBadRequest(reply, `LLM ${llm.getId()} is not configured`);
 
-<<<<<<< HEAD
-			chat.messages.push({ role: 'user', content: contentText(userContent as UserContentExt) });
+			chat.messages.push({ role: 'user', content: userContent as UserContentExt, time: Date.now() });
 
 			const llmMessagesForApi: LlmMessage[] = chat.messages
 				.map((cm): LlmMessage | null => {
@@ -166,12 +153,6 @@
 				role: responseMessage.role as ChatMessage['role'],
 				content: contentText(responseMessage.content as AssistantContent),
 			});
-=======
-			chat.messages.push({ role: 'user', content: userContent as UserContentExt, time: Date.now() });
-
-			const responseMessage = await llm.generateMessage(chat.messages, { id: 'chat', ...options });
-			chat.messages.push(responseMessage);
->>>>>>> 333badc8
 
 			await fastify.chatService.saveChat(chat);
 
@@ -209,9 +190,8 @@
 			}
 
 			chat.messages = chat.messages.slice(0, historyTruncateIndex - 1);
-
-<<<<<<< HEAD
-			chat.messages.push({ role: 'user', content: contentText(userContent as UserContentExt) });
+			
+			chat.messages.push({ role: 'user', content: userContent as UserContentExt, time: Date.now() });
 
 			const llmMessagesForApi: LlmMessage[] = chat.messages
 				.map((cm): LlmMessage | null => {
@@ -233,12 +213,6 @@
 				role: responseMessage.role as ChatMessage['role'],
 				content: contentText(responseMessage.content as AssistantContent),
 			});
-=======
-			chat.messages.push({ role: 'user', content: userContent as UserContentExt, time: Date.now() });
-
-			const responseMessage = await llm.generateMessage(chat.messages, { id: 'chat-regenerate', ...options });
-			chat.messages.push(responseMessage);
->>>>>>> 333badc8
 			chat.updatedAt = Date.now();
 
 			await fastify.chatService.saveChat(chat);
