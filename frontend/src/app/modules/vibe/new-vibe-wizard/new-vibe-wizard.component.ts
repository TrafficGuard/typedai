import { CommonModule } from '@angular/common';
import { Component, type OnDestroy, type OnInit, inject } from '@angular/core';
import {
	type AbstractControl,
	type AsyncValidatorFn,
	FormBuilder,
	type FormGroup,
	ReactiveFormsModule,
	type ValidationErrors,
	Validators,
} from '@angular/forms';
import { MatButtonModule } from '@angular/material/button';
import { MatCheckboxModule } from '@angular/material/checkbox';
import { MatFormFieldModule } from '@angular/material/form-field';
import { MatInputModule } from '@angular/material/input';
import { MatProgressSpinnerModule } from '@angular/material/progress-spinner';
import { MatRadioModule } from '@angular/material/radio';
import { MatSelectModule } from '@angular/material/select';
import { Router } from '@angular/router';
<<<<<<< HEAD
import { VibeService, CreateVibeSessionPayload } from '../vibe.service';
import { GitProject, VibeSession } from '../vibe.types';
import { WorkflowsService } from '../../workflows/workflows.service';
import { finalize, catchError, BehaviorSubject, Observable, of } from 'rxjs';
=======
import { BehaviorSubject, type Observable, Subscription, catchError, finalize, map, of, take } from 'rxjs';
import { WorkflowsService } from '../../workflows/workflows.service';
import { type CreateVibeSessionPayload, VibeService } from '../vibe.service';
import type { GitProject, VibeSession } from '../vibe.types';
import {MatCard, MatCardContent} from "@angular/material/card";
>>>>>>> 53139024

@Component({
	selector: 'app-new-vibe-wizard',
	standalone: true,
	imports: [
		CommonModule,
		ReactiveFormsModule,
		MatFormFieldModule,
		MatInputModule,
		MatButtonModule,
		MatRadioModule,
		MatCheckboxModule,
		MatSelectModule,
		MatProgressSpinnerModule,
		MatCard,
		MatCardContent,
	],
	templateUrl: './new-vibe-wizard.component.html',
	styleUrls: ['./new-vibe-wizard.component.scss'],
})
export class NewVibeWizardComponent implements OnInit, OnDestroy {
	private fb = inject(FormBuilder);
	private vibeService = inject(VibeService);
	private workflowsService = inject(WorkflowsService);
	private router = inject(Router);

	// Form and submission state
	wizardForm!: FormGroup;
	isSubmitting = false;

	// Repository source options
	repoSources: { value: string; label: string }[] = [
		{ value: 'local', label: 'Local Folder' },
		{ value: 'github', label: 'GitHub' },
		{ value: 'gitlab', label: 'GitLab' },
	];

	// State for repository selection
	// selectedSource: 'local' | 'github' | 'gitlab' = 'local'; // Default source - REMOVED, use form value directly
	localRepos$: Observable<string[]> = of([]);
	githubProjects: GitProject[] = [];
	gitlabProjects: GitProject[] = [];
	loadingRepos = false;
	repoError: string | null = null;

	// State for branch selection
	private branchesSubject = new BehaviorSubject<string[]>([]);
	branches$: Observable<string[]> = this.branchesSubject.asObservable();
	loadingBranches = false;
	branchError: string | null = null;
	private formSubscriptions = new Subscription(); // To manage subscriptions

	ngOnInit(): void {
		this.wizardForm = this.fb.group({
			title: ['', Validators.required],
			instructions: ['', Validators.required],
			selectedSource: ['local', Validators.required],
			selectedRepo: [null, Validators.required],
			targetBranch: [null, Validators.required],
			// Default to 'new', add 'target' option
			workingBranchAction: ['new', Validators.required], // 'target', 'existing', or 'new'
			// Remove 'workingBranch' control - it will be derived in onSubmit
			// workingBranch: [null],
			// Add control for selecting an existing branch
			existingWorkingBranch: [null], // Required only if workingBranchAction === 'existing'
			newWorkingBranchName: [null], // Required only if workingBranchAction === 'new'
			useSharedRepos: [false, Validators.required],
		});

		// Initial setup for working branch based on action
		this.updateWorkingBranchValidators(); // Set initial validators

		// Watch for changes in the source selection
		const sourceChanges = this.wizardForm.get('selectedSource')?.valueChanges.subscribe(() => {
			// The ngSwitch now directly uses the form value, just call the handler
			this.onSourceChange();
		});
		this.formSubscriptions.add(sourceChanges!); // Add to subscriptions

		// Watch for changes in the selected repository to fetch branches and update controls
		const repoChanges = this.wizardForm.get('selectedRepo')?.valueChanges.subscribe(() => {
			this.onRepoSelectionChange(); // Fetch branches and reset related fields
		});
		this.formSubscriptions.add(repoChanges!); // Add to subscriptions

		// Watch for changes in the working branch action to update validators
		const actionChanges = this.wizardForm.get('workingBranchAction')?.valueChanges.subscribe(() => {
			this.updateWorkingBranchValidators();
		});
		this.formSubscriptions.add(actionChanges!); // Add to subscriptions

		// Initial data fetching
		this.fetchRepositories();
		// Set initial branch control state (now handled within onRepoSelectionChange/updateWorkingBranchValidators)
	}

	ngOnDestroy(): void {
		this.formSubscriptions.unsubscribe(); // Clean up subscriptions
	}

	fetchRepositories(): void {
		this.loadingRepos = true;
		this.repoError = null;
		this.localRepos$ = of([]); // Reset local repos
		this.githubProjects = []; // Reset github projects
		this.gitlabProjects = []; // Reset gitlab projects

		// Fetch Local Repositories
		this.localRepos$ = this.workflowsService.getRepositories().pipe(
			catchError((err) => {
				console.error('Error fetching local repositories:', err);
				this.repoError = 'Failed to load local repositories.';
				// Don't stop SCM fetch if local fails
				return of([]); // Return empty array on error
			}),
			// No finalize here, wait for SCM repos too
		);

		// Fetch SCM Repositories (GitHub/GitLab)
		this.vibeService
			.getScmProjects()
			.pipe(
				finalize(() => {
					this.loadingRepos = false;
				}), // Stop loading after SCM fetch completes or errors
			)
			.subscribe({
				// Add type annotation to projects for clarity
				next: (projects: GitProject[]) => {
					this.githubProjects = projects.filter((p) => p.type === 'github');
					this.gitlabProjects = projects.filter((p) => p.type === 'gitlab');
					console.log(`Loaded ${this.githubProjects.length} GitHub projects and ${this.gitlabProjects.length} GitLab projects`);

					const unclassifiedCount = projects.length - this.githubProjects.length - this.gitlabProjects.length;
					if (unclassifiedCount > 0) {
						console.warn(`Received ${unclassifiedCount} SCM projects that could not be classified as GitHub or GitLab based on fullPath.`);
					}
				},
				error: (err) => {
					console.error('Error fetching SCM projects:', err);
					// Combine potential errors
					const scmError = 'Failed to load GitHub/GitLab projects.';
					this.repoError = this.repoError ? `${this.repoError} ${scmError}` : scmError;
				},
			});
	}

	onSourceChange(): void {
		// Reset repository and ALL branch-related fields
		this.wizardForm.patchValue({
			selectedRepo: null,
			targetBranch: null,
			workingBranchAction: 'new', // Reset to default 'new'
			existingWorkingBranch: null, // Reset new control
			newWorkingBranchName: null,
		});
		this.branchesSubject.next([]); // Clear branches
		this.branchError = null; // Clear branch error
		this.repoError = null; // Clear repo error
		this.updateWorkingBranchValidators(); // Reset validators
		// Refetch repos if needed, or rely on initial fetch.
	}

	onRepoSelectionChange(): void {
		const selectedRepo: GitProject | string | null = this.wizardForm.get('selectedRepo')?.value;

		// Reset target branch and working branch fields
		this.wizardForm.patchValue({
			targetBranch: null,
			workingBranchAction: 'new', // Reset to default 'new'
			existingWorkingBranch: null, // Reset new control
			newWorkingBranchName: null,
		});
		this.branchesSubject.next([]); // Clear branches
		this.branchError = null; // Clear branch error
		this.updateWorkingBranchValidators(); // Reset validators

		if (!selectedRepo) {
			return; // No repository selected
		}

		const currentSource = this.wizardForm.get('selectedSource')?.value;

		// Fetch branches for SCM repos
		if ((currentSource === 'github' || currentSource === 'gitlab') && typeof selectedRepo === 'object' && selectedRepo !== null) {
			this.loadingBranches = true;
			this.branchError = null;

			const providerType = selectedRepo.type;
			const projectId = selectedRepo.id; // Use the numeric ID

			this.vibeService
				.getScmBranches(providerType, projectId)
				.pipe(
					finalize(() => {
						this.loadingBranches = false;
						this.updateWorkingBranchValidators(); // Re-evaluate validators after loading
					}),
				)
				.subscribe({
					next: (branches) => {
						this.branchesSubject.next(branches);
						// Set default target branch if possible (e.g., project's default)
						const defaultBranch = (selectedRepo as GitProject)?.defaultBranch;
						if (defaultBranch && branches.includes(defaultBranch)) {
							this.wizardForm.get('targetBranch')?.setValue(defaultBranch);
						}
					},
					error: (err) => {
						console.error('Error fetching SCM branches:', err);
						this.branchError = 'Failed to load branches for the selected repository.';
						this.branchesSubject.next([]); // Clear branches on error
					},
				});
		} else if (this.wizardForm.get('selectedSource')?.value === 'local') {
			// For local repos, branch fetching might not be applicable via API
			// Or requires a different endpoint/logic. Assuming no API fetch for now.
			// You might pre-populate with common defaults or leave it manual.
			// For now, let's assume the user types the branch name for local.
			// If an API exists, call it here.
			// Example: Pre-populate with 'main', 'master'
			// this.branchesSubject.next(['main', 'master']);
			// Or leave empty for local:
			this.branchesSubject.next([]);
			this.updateWorkingBranchValidators(); // Update state even for local
		}
	}

	// Validator Factory for checking existing branches
	private existingBranchValidator(): AsyncValidatorFn {
		return (control: AbstractControl): Observable<ValidationErrors | null> => {
			const branchName = control.value;
			if (!branchName) {
				return of(null); // Don't validate empty value
			}
			return this.branches$.pipe(
				take(1), // Take the current list of branches
				map((branches) => {
					const exists = branches.some((b) => b.toLowerCase() === branchName.toLowerCase());
					return exists ? { branchExists: true } : null;
				}),
			);
		};
	}

	// Update validators based on working branch action and source type
	private updateWorkingBranchValidators(): void {
		const action = this.wizardForm.get('workingBranchAction')?.value;
		const targetBranchControl = this.wizardForm.get('targetBranch');
		const existingWorkingBranchControl = this.wizardForm.get('existingWorkingBranch'); // Get new control
		const newWorkingBranchControl = this.wizardForm.get('newWorkingBranchName');
		const selectedRepoValue = this.wizardForm.get('selectedRepo')?.value;
		const currentSource = this.wizardForm.get('selectedSource')?.value; // Get current source

		if (!targetBranchControl || !existingWorkingBranchControl || !newWorkingBranchControl) return;

		// Reset validators first
		targetBranchControl.clearValidators();
		existingWorkingBranchControl.clearValidators(); // Reset new control
		newWorkingBranchControl.clearValidators();
		newWorkingBranchControl.clearAsyncValidators();

		// Common required validator for targetBranch
		targetBranchControl.setValidators(Validators.required);

		// --- Enable/Disable and set validators based on action ---
		if (action === 'target') {
			// No extra fields needed, disable others
			existingWorkingBranchControl.disable();
			newWorkingBranchControl.disable();
			existingWorkingBranchControl.setValue(null, { emitEvent: false }); // Clear value silently
			newWorkingBranchControl.setValue(null, { emitEvent: false }); // Clear value silently
		} else if (action === 'existing') {
			// Need existing branch selection
			existingWorkingBranchControl.setValidators(Validators.required);
			existingWorkingBranchControl.enable(); // Enable the dropdown/input
			newWorkingBranchControl.disable();
			newWorkingBranchControl.setValue(null, { emitEvent: false }); // Clear value silently
		} else {
			// action === 'new'
			// Need new branch name input
			// action === 'new'
			// Need new branch name input
			newWorkingBranchControl.setValidators(Validators.required);
			// Only add async validator for SCM sources
			if (currentSource !== 'local') {
				newWorkingBranchControl.setAsyncValidators(this.existingBranchValidator());
			}
			newWorkingBranchControl.enable();
			existingWorkingBranchControl.disable();
			existingWorkingBranchControl.setValue(null, { emitEvent: false }); // Clear value silently
		}
		// --- End Enable/Disable ---

		// --- Enable/Disable Target Branch and Existing Branch based on repo/loading state (for SCM) ---
		if (currentSource === 'local') {
			targetBranchControl.enable(); // Always enabled for local
			// Also enable existing branch input if action is 'existing' for local
			if (action === 'existing') existingWorkingBranchControl.enable();
			else existingWorkingBranchControl.disable(); // Disable if not 'existing'
		} else {
			// GitHub or GitLab
			if (!selectedRepoValue || this.loadingBranches) {
				targetBranchControl.disable();
				// Also disable existing branch dropdown if branches are loading/no repo
				existingWorkingBranchControl.disable();
			} else {
				targetBranchControl.enable();
				// Re-enable existing branch dropdown if action is 'existing' and branches loaded
				if (action === 'existing') existingWorkingBranchControl.enable();
				else existingWorkingBranchControl.disable(); // Disable if not 'existing'
			}
			// New branch name input enabling/disabling is handled within the action block above
		}
		// --- End Target/Existing Branch Enable/Disable ---

		// Update validity to reflect changes
		targetBranchControl.updateValueAndValidity({ emitEvent: false });
		existingWorkingBranchControl.updateValueAndValidity({ emitEvent: false }); // Update new control
		newWorkingBranchControl.updateValueAndValidity({ emitEvent: false });
	}

	onSubmit(): void {
		this.wizardForm.markAllAsTouched();

		// Log form state for debugging
		console.log('Form Validity:', this.wizardForm.valid);
		console.log('Form Value:', this.wizardForm.value);
		Object.keys(this.wizardForm.controls).forEach((key) => {
			const control = this.wizardForm.get(key);
			console.log(`Control: ${key}, Valid: ${control?.valid}, Errors:`, control?.errors);
		});

		if (this.wizardForm.invalid || this.isSubmitting) {
			console.error('Form is invalid or submission in progress.');
			return; // Prevent submission
		}

		this.isSubmitting = true;
		const formValue = this.wizardForm.value;

		let repositoryId = '';
		let repositoryName: string | undefined | null = undefined;

		if (formValue.selectedSource === 'local') {
			repositoryId = formValue.selectedRepo as string; // Local path is the ID (string)
			// Extract repo name from path (e.g., last segment)
			const pathParts = repositoryId.split(/[\\/]/); // Split by slash or backslash
			repositoryName = pathParts.pop() || pathParts.pop() || repositoryId; // Get last non-empty part
		} else {
			// For GitHub/GitLab, selectedRepo is the GitProject object
			const selectedProject = formValue.selectedRepo as GitProject; // Cast to GitProject
			if (selectedProject && typeof selectedProject === 'object') {
				repositoryId = selectedProject.id.toString(); // Use project ID as string
				repositoryName = selectedProject.name; // Use project name
			} else {
				console.error('Selected SCM project object not found or invalid in form value!');
				this.repoError = 'Invalid repository selection. Please re-select the repository.';
				this.isSubmitting = false;
				return;
			}
		}
		// --- End Repository ID/Name Logic ---

		// Determine working branch name and creation flag based on the action
		let workingBranch: string;
		let createWorkingBranch: boolean;

		switch (formValue.workingBranchAction) {
			case 'target':
				workingBranch = formValue.targetBranch;
				createWorkingBranch = false;
				break;
			case 'existing':
				workingBranch = formValue.existingWorkingBranch; // Use the new control value
				createWorkingBranch = false;
				break;
			case 'new':
				workingBranch = formValue.newWorkingBranchName;
				createWorkingBranch = true;
				break;
			default:
				// Should not happen with validation, but handle defensively
				console.error('Invalid workingBranchAction:', formValue.workingBranchAction);
				this.isSubmitting = false;
				return;
		}

		// Construct the payload
		const payload: CreateVibeSessionPayload = {
			title: formValue.title,
			instructions: formValue.instructions,
			repositorySource: formValue.selectedSource,
			repositoryId: repositoryId,
			repositoryName: repositoryName || null,
			targetBranch: formValue.targetBranch,
			workingBranch: workingBranch, // Use the derived value
			createWorkingBranch: createWorkingBranch, // Use the derived value
			useSharedRepos: formValue.useSharedRepos,
		};

		// Log the payload before sending
		console.log('Submitting Vibe Session Payload:', payload);

		this.vibeService
			.createVibeSession(payload)
			.pipe(
				finalize(() => {
					this.isSubmitting = false;
				}),
			) // Ensure isSubmitting is reset
			.subscribe({
				next: (createdSession: VibeSession) => {
					console.log('Vibe session created:', createdSession);
					// Navigate to a relevant view, e.g., the session detail or initialization step
					// Using placeholder '/vibe/:id' for now, adjust as needed
					// this.router.navigate(['/vibe', createdSession.id]);
					// Requirement specified '/vibe/initialise/:id', adjust if that route exists/is planned
					this.router.navigate(['/vibe', 'initialise', createdSession.id]);
				},
				error: (err) => {
					console.error('Error creating Vibe session:', err);
					// TODO: Add user-friendly error handling (e.g., snackbar)
				},
			});
	}
}<|MERGE_RESOLUTION|>--- conflicted
+++ resolved
@@ -17,18 +17,11 @@
 import { MatRadioModule } from '@angular/material/radio';
 import { MatSelectModule } from '@angular/material/select';
 import { Router } from '@angular/router';
-<<<<<<< HEAD
-import { VibeService, CreateVibeSessionPayload } from '../vibe.service';
-import { GitProject, VibeSession } from '../vibe.types';
-import { WorkflowsService } from '../../workflows/workflows.service';
-import { finalize, catchError, BehaviorSubject, Observable, of } from 'rxjs';
-=======
 import { BehaviorSubject, type Observable, Subscription, catchError, finalize, map, of, take } from 'rxjs';
 import { WorkflowsService } from '../../workflows/workflows.service';
 import { type CreateVibeSessionPayload, VibeService } from '../vibe.service';
 import type { GitProject, VibeSession } from '../vibe.types';
 import {MatCard, MatCardContent} from "@angular/material/card";
->>>>>>> 53139024
 
 @Component({
 	selector: 'app-new-vibe-wizard',
