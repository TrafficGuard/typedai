import { HttpClient } from '@angular/common/http';
import { Injectable, WritableSignal, computed, signal } from '@angular/core';
import { UIMessage } from 'app/modules/message.types';
import { userContentExtToAttachmentsAndText } from 'app/modules/messageUtil';
import { EMPTY, Observable, from, of, throwError } from 'rxjs';
import { catchError, map, mapTo, switchMap, tap } from 'rxjs/operators';
import { v4 as uuidv4 } from 'uuid';
import { CHAT_API } from '#shared/chat/chat.api';
import {
	ChatSchemaModel as ApiChatModel,
	ChatMarkdownRequestPayload,
	ChatMarkdownResponseModel,
	ChatMessagePayload,
	ChatUpdateDetailsPayload,
	RegenerateMessagePayload,
	CreateChatFromLlmCallPayload,
} from '#shared/chat/chat.schema';
import { LlmMessage as ApiLlmMessage, AssistantContentExt, ReasoningPart } from '#shared/llm/llm.model';
import { CallSettings, FilePartExt, ImagePartExt, TextPart, UserContentExt } from '#shared/llm/llm.model';

import { callApiRoute } from 'app/core/api-route';
import { createApiEntityState, createApiListState } from 'app/core/api-state.types';
import {
	Chat,
	ChatMessage,
	NEW_CHAT_ID,
	// ServerChat is effectively ApiChatModel now
} from 'app/modules/chat/chat.types';
import { Attachment, TextContent } from 'app/modules/message.types';
import { LanguageModelV1Source } from '@ai-sdk/provider';

// Helper function to convert File to base64 string (extracting only the data part)
async function fileToBase64(file: File): Promise<string> {
	return new Promise((resolve, reject) => {
		const reader = new FileReader();
		reader.readAsDataURL(file);
		reader.onload = () => {
			const result = reader.result as string;
			resolve(result.substring(result.indexOf(',') + 1));
		};
		reader.onerror = (error) => reject(error);
	});
}

// Helper function to prepare UserContentExt payload for API calls
async function prepareUserContentPayload(
	text: string,
	attachments?: Attachment[],
	audioBlob?: Blob,
	audioFileName = 'audio.webm', // Default filename for audio
): Promise<UserContentExt> {
	const contentParts: Array<TextPart | ImagePartExt | FilePartExt> = [];

	if (text) {
		contentParts.push({ type: 'text', text });
	}

	if (attachments) {
		for (const attachment of attachments) {
			if (!attachment.data) {
				console.warn('Attachment data is missing for sending:', attachment);
				continue; // Skip attachments without data
			}
			const base64Data = await fileToBase64(attachment.data);
			if (attachment.type === 'image') {
				contentParts.push({
					type: 'image',
					image: base64Data,
					mimeType: attachment.mimeType,
					filename: attachment.filename,
					size: attachment.size,
				});
			} else {
				// 'file'
				contentParts.push({
					type: 'file',
					data: base64Data,
					mimeType: attachment.mimeType,
					filename: attachment.filename,
					size: attachment.size,
				});
			}
		}
	}

	if (audioBlob) {
		const base64Data = await new Promise<string>((resolve, reject) => {
			const reader = new FileReader();
			reader.readAsDataURL(audioBlob);
			reader.onload = () => resolve((reader.result as string).substring((reader.result as string).indexOf(',') + 1));
			reader.onerror = (error) => reject(error);
		});
		contentParts.push({
			// Represent audio as a generic file part
			type: 'file',
			data: base64Data,
			mimeType: audioBlob.type,
			filename: audioFileName,
			size: audioBlob.size,
		});
	}

	// If only text is present and no attachments/audio, UserContentExt can be just a string.
	if (contentParts.length === 1 && contentParts[0].type === 'text' && !attachments?.length && !audioBlob) {
		return contentParts[0].text;
	}
	// If there are no parts at all (e.g. empty text and no attachments), return empty string or handle as error if content is mandatory.
	if (contentParts.length === 0) {
		return '';
	}
	return contentParts;
}

@Injectable({ providedIn: 'root' })
export class ChatServiceClient {
	private readonly _chatState = createApiEntityState<Chat>();
	readonly chatState = this._chatState.asReadonly();
	private readonly _chatsState = createApiListState<Chat>();
	readonly chatsState = this._chatsState.asReadonly();

	private _cachedChats: Chat[] | null = null;
	private _cachePopulated = signal(false); // To track if cache has data

	// Computed signals for backward compatibility
	readonly chat = computed(() => {
		const state = this._chatState();
		return state.status === 'success' ? state.data : null;
	});

	readonly chats = computed(() => {
		const state = this._chatsState();
		return state.status === 'success' ? state.data : null;
	});

	constructor(private _httpClient: HttpClient) {}

	setChat(chat: Chat | null): void {
		if (chat === null) {
			this._chatState.set({ status: 'idle' });
		} else {
			this._chatState.set({ status: 'success', data: chat });
		}
	}

	loadChats(): Observable<void> {
		if (this._cachedChats && this._cachePopulated()) {
			this._chatsState.set({ status: 'success', data: this._cachedChats });
			return of(undefined);
		}
		if (this._chatsState().status === 'loading') return EMPTY;

		this._chatsState.set({ status: 'loading' });

		// callApiRoute infers response type: Observable<Static<typeof ChatListSchema>>
		return callApiRoute(this._httpClient, CHAT_API.listChats).pipe(
			tap((apiChatList) => {
				// apiChatList is Static<typeof ChatListSchema>
				// apiChatList.chats is ChatPreviewSchema[]
				// Map ApiChatPreview to UI Chat for the list
				const uiChats: Chat[] = apiChatList.chats.map((preview) => ({
					id: preview.id,
					title: preview.title,
					updatedAt: preview.updatedAt,
					userId: preview.userId,
					shareable: preview.shareable,
					parentId: preview.parentId,
					rootId: preview.rootId,
					// messages, unreadCount, lastMessage, lastMessageAt are not in ChatPreview
				}));
				this._cachedChats = uiChats;
				this._cachePopulated.set(true);
				this._chatsState.set({ status: 'success', data: uiChats });
			}),
			catchError((error) => {
				this._chatsState.set({
					status: 'error',
					error: error instanceof Error ? error : new Error('Failed to load chats'),
					code: error?.status,
				});
				return EMPTY;
			}),
			map(() => void 0),
		);
	}

	createChat(userContent: UserContentExt, llmId: string, options?: CallSettings, autoReformat?: boolean): Observable<Chat> {
		let optimisticId: string | undefined; // Declare optimisticId

		// userContent is already prepared by the component
		const payload: ChatMessagePayload = { llmId, userContent, options, autoReformat: autoReformat ?? false };

		// Optimistic update logic for NEW_CHAT_ID
		const currentNewChatState = this._chatState();
		if (currentNewChatState.status === 'success' && currentNewChatState.data.id === NEW_CHAT_ID) {
			optimisticId = uuidv4();
			const { attachments: optimisticUiAttachments, text: derivedTextFromUserContent } = userContentExtToAttachmentsAndText(userContent);
			const userMessageEntry: ChatMessage = {
				id: optimisticId,
				content: userContent,
				textContent: derivedTextFromUserContent,
				fileAttachments: optimisticUiAttachments.filter((att) => att.type === 'file'),
				imageAttachments: optimisticUiAttachments.filter((att) => att.type === 'image'),
				isMine: true,
				createdAt: new Date().toISOString(),
				status: 'sending',
				llmId: llmId, // Store the llmId used for the call
			};
			this._chatState.set({
				status: 'success',
				data: {
					...currentNewChatState.data,
					messages: [...(currentNewChatState.data.messages || []), userMessageEntry],
				},
			});
		}
		// End of optimistic update logic

		// Returns Observable<Static<typeof ChatModelSchema>>
		return callApiRoute(this._httpClient, CHAT_API.createChat, { body: payload }).pipe(
			map((newApiChat: ApiChatModel) => {
				const uiChat: Chat = {
					...newApiChat, // Spread properties like id, title, userId, shareable, parentId, rootId, updatedAt
					messages: newApiChat.messages.map((msg) => convertMessage(msg as ApiLlmMessage)), // msg is Static<LlmMessageSchema>
				};
				// Optimistically update cache
				if (this._cachedChats) {
					this._cachedChats = [uiChat, ...this._cachedChats];
				}
				const currentChatsState = this._chatsState();
				if (currentChatsState.status === 'success') {
					this._chatsState.set({
						status: 'success',
						data: [uiChat, ...currentChatsState.data],
					});
				}
				this._chatState.set({ status: 'success', data: uiChat });
				optimisticId = undefined; // Clear optimisticId on success path, as server data replaces it
				return uiChat;
			}),
			catchError((error) => {
				const currentNewChatStateOnError = this._chatState();
				if (currentNewChatStateOnError.status === 'success' &&
					currentNewChatStateOnError.data.id === NEW_CHAT_ID &&
					optimisticId) {
					const messages = currentNewChatStateOnError.data.messages || [];
					const updatedMessages = messages.filter(m => m.id !== optimisticId);
					this._chatState.set({
						status: 'success',
						data: {
							...currentNewChatStateOnError.data,
							messages: updatedMessages,
						},
					});
				}
				optimisticId = undefined; // Clear optimisticId on error path
				return throwError(() => error);
			})
		);
	}

	deleteChat(chatId: string): Observable<void> {
		// Returns Observable<null> for 204 response
		return callApiRoute(this._httpClient, CHAT_API.deleteChat, { pathParams: { chatId } }).pipe(
			tap(() => {
				// Optimistically update cache
				if (this._cachedChats) {
					this._cachedChats = this._cachedChats.filter((chat) => chat.id !== chatId);
				}
				const currentChatsState = this._chatsState();
				if (currentChatsState.status === 'success') {
					this._chatsState.set({
						status: 'success',
						data: currentChatsState.data.filter((chat) => chat.id !== chatId),
					});
				}
				const currentChatState = this._chatState();
				if (currentChatState.status === 'success' && currentChatState.data.id === chatId) {
					this._chatState.set({ status: 'idle' });
				}
			}),
			// No mapTo(undefined) needed as callApiRoute for 204 already returns Observable<void> (or Observable<null>)
		);
	}

	loadChatById(id: string): Observable<void> {
		if (!id?.trim() || id === NEW_CHAT_ID) {
			const newChat: Chat = { messages: [], id: NEW_CHAT_ID, title: '', updatedAt: Date.now() };
			this._chatState.set({ status: 'success', data: newChat });
			return of(undefined);
		}

		this._chatState.set({ status: 'loading' });

		// Returns Observable<Static<typeof ChatModelSchema>>
		return callApiRoute(this._httpClient, CHAT_API.getById, { pathParams: { chatId: id } }).pipe(
			tap((apiChat: ApiChatModel) => {
				const uiChat: Chat = {
					...apiChat, // Spread properties like id, title, userId, shareable, parentId, rootId, updatedAt
					messages: apiChat.messages.map((msg) => convertMessage(msg as ApiLlmMessage)),
				};
				this._chatState.set({ status: 'success', data: uiChat });

				// Update the chat in the list if it exists
				const currentChatsState = this._chatsState();
				if (currentChatsState.status === 'success') {
					const chatIndex = currentChatsState.data.findIndex((c) => c.id === id);
					if (chatIndex !== -1) {
						const newChats = [...currentChatsState.data];
						// Update the existing chat preview in the list with details from the full chat
						newChats[chatIndex] = {
							...newChats[chatIndex], // Keep existing preview properties
							...uiChat, // Overwrite with full chat properties (title, updatedAt, parentId, rootId etc.)
							messages: newChats[chatIndex].messages, // Do NOT add full messages to the preview list
						};
						this._chatsState.set({ status: 'success', data: newChats });
					}
				}
			}),
			mapTo(undefined),
			catchError((error) => {
				if (error?.status === 404) {
					this._chatState.set({ status: 'not_found' });
				} else if (error?.status === 403) {
					this._chatState.set({ status: 'forbidden' });
				} else {
					this._chatState.set({
						status: 'error',
						error: error instanceof Error ? error : new Error('Failed to load chat'),
						code: error?.status,
					});
				}
				return throwError(() => error);
			}),
		);
	}

	updateChatDetails(id: string, updatedProps: Partial<Pick<Chat, 'title' | 'shareable'>>): Observable<void> {
		const payload: ChatUpdateDetailsPayload = {};
		if (updatedProps.title !== undefined) payload.title = updatedProps.title;
		if (updatedProps.shareable !== undefined) payload.shareable = updatedProps.shareable;

		// Returns Observable<Static<typeof ChatModelSchema>>
		return callApiRoute(this._httpClient, CHAT_API.updateDetails, { pathParams: { chatId: id }, body: payload }).pipe(
			tap((updatedApiChat: ApiChatModel) => {
				const uiChatUpdate: Partial<Chat> = {
					id: updatedApiChat.id, // Ensure id is part of the update object
					title: updatedApiChat.title,
					shareable: updatedApiChat.shareable,
					updatedAt: updatedApiChat.updatedAt,
					parentId: updatedApiChat.parentId,
					rootId: updatedApiChat.rootId,
				};

				// Update chats list cache
				if (this._cachedChats) {
					const index = this._cachedChats.findIndex((item) => item.id === id);
					if (index !== -1) {
						const newCachedChats = [...this._cachedChats];
						newCachedChats[index] = { ...newCachedChats[index], ...uiChatUpdate };
						this._cachedChats = newCachedChats;
					}
				}
				// Update chats list
				const currentChatsState = this._chatsState();
				if (currentChatsState.status === 'success') {
					const index = currentChatsState.data.findIndex((item) => item.id === id);
					if (index !== -1) {
						const newChats = [...currentChatsState.data];
						newChats[index] = { ...newChats[index], ...uiChatUpdate };
						this._chatsState.set({ status: 'success', data: newChats });
					}
				}

				// Update current chat if it's the one being updated
				const currentChatState = this._chatState();
				if (currentChatState.status === 'success' && currentChatState.data.id === id) {
					this._chatState.set({
						status: 'success',
						data: { ...currentChatState.data, ...uiChatUpdate },
					});
				}
			}),
			mapTo(undefined),
		);
	}

	resetChat(): void {
		this._chatState.set({ status: 'idle' });
	}

	sendMessage(
		chatId: string,
		userContent: UserContentExt,
		llmId: string,
		options?: CallSettings,
		attachmentsForUI?: Attachment[],
		autoReformat?: boolean,
	): Observable<void> {
		let optimisticMessageId: string | undefined; // Declare optimisticMessageId

		// userContent is already prepared by the component
		const payload: ChatMessagePayload = { llmId, userContent, options, autoReformat: autoReformat ?? false };

		// Locally add user's message immediately for responsiveness
		const { text: derivedTextFromUserContent } = userContentExtToAttachmentsAndText(userContent);
		const userMessageEntry: ChatMessage = {
			id: uuidv4(), // Add unique ID for optimistic update
			content: userContent,
			textContent: derivedTextFromUserContent,
			isMine: true,
			fileAttachments: attachmentsForUI?.filter((att) => att.type === 'file') || [],
			imageAttachments: attachmentsForUI?.filter((att) => att.type === 'image') || [],
			createdAt: new Date().toISOString(),
			status: 'sending', // Add status
			llmId: llmId, // Store the llmId used for the call
		};
		optimisticMessageId = userMessageEntry.id; // Capture the ID

		const currentChatState = this._chatState();
		if (currentChatState.status === 'success') {
			this._chatState.set({
				status: 'success',
				data: {
					...currentChatState.data,
					messages: [...(currentChatState.data.messages || []), userMessageEntry],
				},
			});
		}

		// Returns Observable<Static<typeof LlmMessageSchema>>
		return callApiRoute(this._httpClient, CHAT_API.sendMessage, { pathParams: { chatId }, body: payload }).pipe(
			tap((apiLlmMessage) => {
				// apiLlmMessage is Static<LlmMessageSchema>
				const aiChatMessage = convertMessage(apiLlmMessage as ApiLlmMessage);

				const currentChatStateAfterApi = this._chatState(); // Renamed to avoid conflict
				if (currentChatStateAfterApi.status === 'success') {
					let messages = [...(currentChatStateAfterApi.data.messages || [])];
					// Update status of the optimistic message to 'sent'
					messages = messages.map(m =>
						m.id === optimisticMessageId ? { ...m, status: 'sent' as const } : m
					);
					messages.push(aiChatMessage); // Add the new AI message

					this._chatState.set({
						status: 'success',
						data: {
							...currentChatStateAfterApi.data,
							messages: messages,
							updatedAt: Date.now(),
						},
					});
				}
				optimisticMessageId = undefined; // Clear on success

				// Update the chat in the main list as well
				const currentChatsState = this._chatsState();
				if (currentChatsState.status === 'success') {
					const chatIndex = currentChatsState.data.findIndex((c) => c.id === chatId);
					if (chatIndex !== -1) {
						const newChats = [...currentChatsState.data];
						const updatedChatInList = { ...newChats[chatIndex] };
						updatedChatInList.updatedAt = Date.now();
						newChats[chatIndex] = updatedChatInList;
						newChats.splice(chatIndex, 1);
						newChats.unshift(updatedChatInList);
						this._chatsState.set({ status: 'success', data: newChats });
					}
				}

				// Update the chat in the cached list as well
				if (this._cachedChats) {
					const chatIndex = this._cachedChats.findIndex((c) => c.id === chatId);
					if (chatIndex !== -1) {
						const newCachedChats = [...this._cachedChats];
						const updatedChatInList = { ...newCachedChats[chatIndex] };
						// Use the same timestamp logic as for _chatsState, typically Date.now() or from response
						updatedChatInList.updatedAt = Date.now();
						newCachedChats[chatIndex] = updatedChatInList;

						// Move to top
						newCachedChats.splice(chatIndex, 1);
						newCachedChats.unshift(updatedChatInList);
						this._cachedChats = newCachedChats;
					}
				}
			}),
			mapTo(undefined),
			catchError((error) => {
				const currentChatStateOnError = this._chatState();
				if (currentChatStateOnError.status === 'success' && optimisticMessageId) {
					const messages = currentChatStateOnError.data.messages || [];
					// Remove the optimistic message that failed to send
					const updatedMessages = messages.filter(m => m.id !== optimisticMessageId);
					this._chatState.set({
						status: 'success',
						data: {
							...currentChatStateOnError.data,
							messages: updatedMessages,
						},
					});
				}
				optimisticMessageId = undefined; // Clear on error
				return throwError(() => error);
			})
		);
	}

	regenerateMessage(chatId: string, userContent: UserContentExt, llmId: string, historyTruncateIndex: number, options?: CallSettings): Observable<void> {
		if (!chatId?.trim() || !llmId?.trim()) {
			return throwError(() => new Error('Invalid parameters for regeneration'));
		}
		const currentChatState = this._chatState();
		if (currentChatState.status !== 'success' || currentChatState.data.id !== chatId) {
			return throwError(() => new Error(`Chat not found or not active: ${chatId}`));
		}

		// userContent is already prepared by the component (it's the content of the message to regenerate from)
		const payload: RegenerateMessagePayload = { userContent, llmId, historyTruncateIndex, options };

		// Returns Observable<Static<typeof LlmMessageSchema>>
		return callApiRoute(this._httpClient, CHAT_API.regenerateMessage, { pathParams: { chatId }, body: payload }).pipe(
			tap((apiLlmMessage) => {
				// apiLlmMessage is Static<LlmMessageSchema>
				const aiChatMessage = convertMessage(apiLlmMessage as ApiLlmMessage);

				const currentChatState = this._chatState();
				if (currentChatState.status === 'success') {
					// Backend handles history truncation. The new AI message is the latest.
					// We replace messages from historyTruncateIndex with the new AI message.
					const messagesUpToPrompt = currentChatState.data.messages.slice(0, historyTruncateIndex);
					this._chatState.set({
						status: 'success',
						data: {
							...currentChatState.data,
							messages: [...messagesUpToPrompt, aiChatMessage],
							updatedAt: Date.now(),
						},
					});
				}

				// Update chat in the main list
				const currentChatsState = this._chatsState();
				if (currentChatsState.status === 'success') {
					const chatIndex = currentChatsState.data.findIndex((c) => c.id === chatId);
					if (chatIndex !== -1) {
						const newChats = [...currentChatsState.data];
						const updatedChatInList = { ...newChats[chatIndex] };
						updatedChatInList.updatedAt = Date.now();
						newChats[chatIndex] = updatedChatInList;
						newChats.splice(chatIndex, 1);
						newChats.unshift(updatedChatInList);
						this._chatsState.set({ status: 'success', data: newChats });
					}
				}
				// Update the chat in the cached list as well
				if (this._cachedChats) {
					const chatIndex = this._cachedChats.findIndex((c) => c.id === chatId);
					if (chatIndex !== -1) {
						const newCachedChats = [...this._cachedChats];
						const updatedChatInList = { ...newCachedChats[chatIndex] };
						updatedChatInList.updatedAt = Date.now();
						newCachedChats[chatIndex] = updatedChatInList;

						newCachedChats.splice(chatIndex, 1);
						newCachedChats.unshift(updatedChatInList);
						this._cachedChats = newCachedChats;
					}
				}
			}),
			mapTo(undefined),
			catchError((error) => {
				console.error('Error regenerating message:', error);
				return throwError(() => new Error('Failed to regenerate message'));
			}),
		);
	}

	sendAudioMessage(chatId: string, llmId: string, audio: Blob, options?: CallSettings): Observable<void> {
		// userContent will be prepared by prepareUserContentPayload
		return from(prepareUserContentPayload('', undefined, audio)).pipe(
			switchMap((userContent) => {
				// userContent is UserContentExt
				const payload: ChatMessagePayload = { llmId, userContent, options };

				// Optimistic update for user's audio message (placeholder)
				const audioUserMessage: ChatMessage = {
					id: uuidv4(),
					content: userContent, // Use the prepared content
					textContent: 'Audio message sent...', // Placeholder text
					isMine: true,
					createdAt: new Date().toISOString(),
				};

				const currentChatState = this._chatState();
				if (currentChatState.status === 'success') {
					this._chatState.set({
						status: 'success',
						data: {
							...currentChatState.data,
							messages: [...(currentChatState.data.messages || []), audioUserMessage],
						},
					});
				}

				// Returns Observable<Static<typeof LlmMessageSchema>>
				return callApiRoute(this._httpClient, CHAT_API.sendMessage, { pathParams: { chatId }, body: payload }).pipe(
					tap((apiLlmMessage) => {
						// apiLlmMessage is Static<LlmMessageSchema>
						const aiChatMessage = convertMessage(apiLlmMessage as ApiLlmMessage);

						const currentChatState = this._chatState();
						if (currentChatState.status === 'success') {
							// Replace the placeholder audio message
							const messagesWithoutPlaceholder = currentChatState.data.messages.filter((m) => m.id !== audioUserMessage.id);
							this._chatState.set({
								status: 'success',
								data: {
									...currentChatState.data,
									messages: [...messagesWithoutPlaceholder, aiChatMessage],
									updatedAt: Date.now(),
								},
							});
						}

						// Update chat in the main list
						const currentChatsState = this._chatsState();
						if (currentChatsState.status === 'success') {
							const chatIndex = currentChatsState.data.findIndex((c) => c.id === chatId);
							if (chatIndex !== -1) {
								const newChats = [...currentChatsState.data];
								const updatedChatInList = { ...newChats[chatIndex] };
								updatedChatInList.updatedAt = Date.now();
								newChats[chatIndex] = updatedChatInList;
								newChats.splice(chatIndex, 1);
								newChats.unshift(updatedChatInList);
								this._chatsState.set({ status: 'success', data: newChats });
							}
						}
						// Update the chat in the cached list as well
						if (this._cachedChats) {
							const chatIndex = this._cachedChats.findIndex((c) => c.id === chatId);
							if (chatIndex !== -1) {
								const newCachedChats = [...this._cachedChats];
								const updatedChatInList = { ...newCachedChats[chatIndex] };
								updatedChatInList.updatedAt = Date.now();
								newCachedChats[chatIndex] = updatedChatInList;

								newCachedChats.splice(chatIndex, 1);
								newCachedChats.unshift(updatedChatInList);
								this._cachedChats = newCachedChats;
							}
						}
					}),
					mapTo(undefined),
					catchError((error) => {
						console.error('Error sending audio message:', error);
						// Revert optimistic update
						const currentChatState = this._chatState();
						if (currentChatState.status === 'success') {
							this._chatState.set({
								status: 'success',
								data: {
									...currentChatState.data,
									messages: currentChatState.data.messages.filter((m) => m.id !== audioUserMessage.id),
								},
							});
						}
						return throwError(() => new Error('Failed to send audio message'));
					}),
				);
			}),
		);
	}

	public formatMessageAsMarkdown(text: string): Observable<string> {
		const payload: ChatMarkdownRequestPayload = { text };
		return callApiRoute(this._httpClient, CHAT_API.formatAsMarkdown, { body: payload }).pipe(
			map((response: ChatMarkdownResponseModel) => response.markdownText),
			catchError((error) => {
				console.error('Failed to format message as Markdown:', error);
				// Consider returning a more specific error or an empty string observable
				return throwError(() => new Error('Failed to format message as Markdown.'));
			}),
		);
	}

<<<<<<< HEAD
	createChatFromLlmCall(llmCallId: string): Observable<Chat> {
		const payload: CreateChatFromLlmCallPayload = { llmCallId };
		return callApiRoute(this._httpClient, CHAT_API.createChatFromLlmCall, { body: payload }).pipe(
			map((newApiChat: ApiChatModel) => {
				const uiChat: Chat = {
					...newApiChat,
					messages: newApiChat.messages.map((msg) => convertMessage(msg as ApiLlmMessage)),
				};
				// Optimistically add to cache
				if (this._cachedChats) {
					this._cachedChats = [uiChat, ...this._cachedChats];
				}
				const currentChatsState = this._chatsState();
				if (currentChatsState.status === 'success') {
					this._chatsState.set({
						status: 'success',
						data: [uiChat, ...currentChatsState.data],
					});
				}
				return uiChat;
			})
		);
=======
	public updateMessageStatus(chatId: string, messageId: string, status: 'failed_to_send'): void {
		const currentChatState = this._chatState();

		// Ensure we are updating the correct, currently loaded chat.
		if (currentChatState.status !== 'success' || currentChatState.data.id !== chatId) {
			return;
		}

		const messages = currentChatState.data.messages || [];
		const updatedMessages = messages.map(m =>
			m.id === messageId ? { ...m, status } : m,
		);

		this._chatState.set({
			status: 'success',
			data: {
				...currentChatState.data,
				messages: updatedMessages,
			},
		});
>>>>>>> 059da7a0
	}

	forceReloadChats(): Observable<void> {
		this._cachedChats = null;
		this._cachePopulated.set(false);

		if (this._chatsState().status === 'loading') return EMPTY; // Prevent duplicate calls

		this._chatsState.set({ status: 'loading' });

		// callApiRoute infers response type: Observable<Static<typeof ChatListSchema>>
		return callApiRoute(this._httpClient, CHAT_API.listChats).pipe(
			tap((apiChatList) => {
				// apiChatList is Static<typeof ChatListSchema>
				// apiChatList.chats is ChatPreviewSchema[]
				// Map ApiChatPreview to UI Chat for the list
				const uiChats: Chat[] = apiChatList.chats.map((preview) => ({
					id: preview.id,
					title: preview.title,
					updatedAt: preview.updatedAt,
					userId: preview.userId,
					shareable: preview.shareable,
					parentId: preview.parentId,
					rootId: preview.rootId,
					// messages, unreadCount, lastMessage, lastMessageAt are not in ChatPreview
				}));
				this._cachedChats = uiChats; // Update cache
				this._cachePopulated.set(true); // Mark cache as populated
				this._chatsState.set({ status: 'success', data: uiChats });
			}),
			catchError((error) => {
				this._chatsState.set({
					status: 'error',
					error: error instanceof Error ? error : new Error('Failed to load chats'),
					code: error?.status,
				});
				this._cachedChats = null; // Clear cache on error
				this._cachePopulated.set(false);
				return EMPTY;
			}),
			map(() => void 0),
		);
	}
}

/**
 * Convert the server LlmMessage (API model) to the UI ChatMessage type
 * @param apiLlmMessage This is effectively Static<typeof LlmMessageSchema>
 */
export function convertMessage(apiLlmMessage: ApiLlmMessage): ChatMessage {
	const sourceApiContent = apiLlmMessage.content; // This is CoreContent from 'ai' (via shared/model/llm.model LlmMessage type)
	let chatMessageSpecificContent: UserContentExt | AssistantContentExt; // Target type for ChatMessage.content

	let sources: LanguageModelV1Source[] | undefined;

	if (typeof sourceApiContent === 'string') {
		chatMessageSpecificContent = sourceApiContent;
	} else if (Array.isArray(sourceApiContent)) {
		// Map parts from API's CoreContent to UserContentExt parts (TextPart, ImagePartExt, FilePartExt)
		const extendedParts: Array<TextPart | ImagePartExt | FilePartExt | ReasoningPart> = sourceApiContent
			.map((part) => {
				if (part.type === 'text') {
					sources = part.sources;
					return part as TextPart; // TextPart is directly compatible
				}
				if (part.type === 'reasoning') {
					return part as ReasoningPart;
				}
				if (part.type === 'image') {
					// API part is 'ai'.ImagePart, map to ImagePartExt
					const apiImgPart = part as import('ai').ImagePart;
					let imageValue = ''; // Default to empty string
					if (typeof apiImgPart.image === 'string') {
						imageValue = apiImgPart.image;
					} else if (apiImgPart.image instanceof URL) {
						imageValue = apiImgPart.image.toString();
					}
					// Add handling for other DataContent types if necessary in the future, e.g., Buffer to base64

					const imgExtPart: ImagePartExt = {
						type: 'image',
						image: imageValue, // Use the processed value
						mimeType: apiImgPart.mimeType,
						filename: (apiImgPart as any).filename || 'image.png', // Backend should provide these if available
						size: (apiImgPart as any).size || 0,
						externalURL: (apiImgPart as any).externalURL,
					};
					return imgExtPart;
				}
				if (part.type === 'file') {
					// API part is 'ai'.FilePart, map to FilePartExt
					const apiFilePart = part as import('ai').FilePart;
					let dataValue = ''; // Default to empty string
					if (typeof apiFilePart.data === 'string') {
						dataValue = apiFilePart.data;
					} else if (apiFilePart.data instanceof URL) {
						dataValue = apiFilePart.data.toString();
					}
					// Add handling for other DataContent types if necessary

					const fileExtPart: FilePartExt = {
						type: 'file',
						data: dataValue, // Use the processed value
						mimeType: apiFilePart.mimeType,
						filename: (apiFilePart as any).filename || 'file.bin', // Backend should provide these
						size: (apiFilePart as any).size || 0,
						externalURL: (apiFilePart as any).externalURL,
					};
					return fileExtPart;
				}
				return null; // Ignore other part types like tool_call for main display content
			})
			.filter((part) => part !== null) as Array<TextPart | ImagePartExt | FilePartExt>;

		if (extendedParts.length === 1 && extendedParts[0].type === 'text') {
			chatMessageSpecificContent = (extendedParts[0] as TextPart).text;
		} else if (extendedParts.length === 0) {
			chatMessageSpecificContent = ''; // Default for empty relevant parts (e.g., if only tool_call parts were present)
		} else {
			chatMessageSpecificContent = extendedParts;
		}
	} else {
		chatMessageSpecificContent = ''; // Default for undefined/null content or non-string/array types
	}

	// Derive UIMessage fields from the authoritative chatMessageSpecificContent for compatibility
	const { attachments: uiAttachmentsFromUserContent, text: uiTextContentForUIMessage, reasoning } = userContentExtToAttachmentsAndText(chatMessageSpecificContent);

	let uiMessageCompatibleContentField: TextContent[] | undefined;
	if (typeof chatMessageSpecificContent === 'string') {
		uiMessageCompatibleContentField = [{ type: 'text', text: chatMessageSpecificContent }];
	} else {
		const textParts = chatMessageSpecificContent.filter((p) => p.type === 'text') as TextPart[];
		if (textParts.length > 0) {
			uiMessageCompatibleContentField = textParts.map((p) => ({ type: 'text', text: p.text }));
		} else if (uiTextContentForUIMessage && (!Array.isArray(chatMessageSpecificContent) || chatMessageSpecificContent.length === 0)) {
			// If UserContentExt was an empty string or empty array but userContentExtToAttachmentsAndText derived some text (e.g. placeholder)
			uiMessageCompatibleContentField = [{ type: 'text', text: uiTextContentForUIMessage }];
		}
	}
	if (
		uiMessageCompatibleContentField?.length === 0 &&
		uiTextContentForUIMessage === '' &&
		Array.isArray(chatMessageSpecificContent) &&
		chatMessageSpecificContent.length > 0
	) {
		// If UserContentExt has only attachments, textContent is empty, UIMessage.content should be undefined or empty
		uiMessageCompatibleContentField = undefined;
	}

	// Base UIMessage part
	const baseUiMessage: UIMessage = {
		id: (apiLlmMessage as any).id || uuidv4(), // Ensure all messages have a unique ID for trackBy
		textContent: uiTextContentForUIMessage,
		content: uiMessageCompatibleContentField, // UIMessage.content (TextContent[])
		reasoning,
		imageAttachments: uiAttachmentsFromUserContent.filter((att) => att.type === 'image'),
		fileAttachments: uiAttachmentsFromUserContent.filter((att) => att.type === 'file'),
		stats: apiLlmMessage.stats,
		createdAt: apiLlmMessage.stats?.requestTime ? new Date(apiLlmMessage.stats.requestTime).toISOString() : new Date().toISOString(),
		llmId: apiLlmMessage.stats?.llmId,
		sources,
		// textChunks is populated by displayedMessages in the ConversationComponent
	};

	// Construct ChatMessage, overriding UIMessage.content with UserContentExt
	return {
		...baseUiMessage,
		content: chatMessageSpecificContent, // This is ChatMessage.content (UserContentExt)
		isMine: apiLlmMessage.role === 'user',
		status: 'sent', // Messages from API are considered sent
		// generating is a UI-only state, not set from API message
	};
}<|MERGE_RESOLUTION|>--- conflicted
+++ resolved
@@ -685,30 +685,30 @@
 		);
 	}
 
-<<<<<<< HEAD
 	createChatFromLlmCall(llmCallId: string): Observable<Chat> {
-		const payload: CreateChatFromLlmCallPayload = { llmCallId };
-		return callApiRoute(this._httpClient, CHAT_API.createChatFromLlmCall, { body: payload }).pipe(
-			map((newApiChat: ApiChatModel) => {
-				const uiChat: Chat = {
-					...newApiChat,
-					messages: newApiChat.messages.map((msg) => convertMessage(msg as ApiLlmMessage)),
-				};
-				// Optimistically add to cache
-				if (this._cachedChats) {
-					this._cachedChats = [uiChat, ...this._cachedChats];
-				}
-				const currentChatsState = this._chatsState();
-				if (currentChatsState.status === 'success') {
-					this._chatsState.set({
-						status: 'success',
-						data: [uiChat, ...currentChatsState.data],
-					});
-				}
-				return uiChat;
-			})
-		);
-=======
+        const payload: CreateChatFromLlmCallPayload = {llmCallId};
+        return callApiRoute(this._httpClient, CHAT_API.createChatFromLlmCall, {body: payload}).pipe(
+            map((newApiChat: ApiChatModel) => {
+                const uiChat: Chat = {
+                    ...newApiChat,
+                    messages: newApiChat.messages.map((msg) => convertMessage(msg as ApiLlmMessage)),
+                };
+                // Optimistically add to cache
+                if (this._cachedChats) {
+                    this._cachedChats = [uiChat, ...this._cachedChats];
+                }
+                const currentChatsState = this._chatsState();
+                if (currentChatsState.status === 'success') {
+                    this._chatsState.set({
+                        status: 'success',
+                        data: [uiChat, ...currentChatsState.data],
+                    });
+                }
+                return uiChat;
+            })
+        );
+    }
+
 	public updateMessageStatus(chatId: string, messageId: string, status: 'failed_to_send'): void {
 		const currentChatState = this._chatState();
 
@@ -729,7 +729,6 @@
 				messages: updatedMessages,
 			},
 		});
->>>>>>> 059da7a0
 	}
 
 	forceReloadChats(): Observable<void> {
