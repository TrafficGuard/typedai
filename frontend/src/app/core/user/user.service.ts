--- conflicted
+++ resolved
@@ -1,11 +1,7 @@
 import { HttpClient } from '@angular/common/http';
 import { inject, Injectable, computed } from '@angular/core';
 import { catchError, Observable, tap, throwError, map, EMPTY } from 'rxjs';
-<<<<<<< HEAD
 import { Router } from '@angular/router';
-=======
-import { toObservable } from '@angular/core/rxjs-interop';
->>>>>>> 876e0e37
 import { USER_API } from "#shared/api/user.api";
 import { callApiRoute } from "../api-route";
 import { createApiEntityState, ApiEntityState } from '../api-state.types';
@@ -17,16 +13,18 @@
 @Injectable({ providedIn: 'root' })
 export class UserService {
     private http = inject(HttpClient);
-<<<<<<< HEAD
     private router = inject(Router);
-=======
->>>>>>> 876e0e37
-    
+
     // Private writable state
     private readonly _userState = createApiEntityState<UserProfile>();
-    
-    // Public readonly state
-    readonly userState = this._userState.asReadonly();
+
+    // Public readonly state. This exposes the User directly, and not an ApiEntityState, as the user must be authenticated, so an
+    readonly userEntityState = this._userState.asReadonly();
+
+    readonly userProfile = computed(() => {
+        const state = this._userState();
+        return state.status === 'success' ? state.data : null;
+    });
 
     set user(value: UserProfile | null) {
         if (value === null) {
@@ -36,16 +34,6 @@
         }
     }
 
-<<<<<<< HEAD
-=======
-    get user$(): Observable<UserProfile | null> {
-        const userSignal = computed(() => {
-            const state = this._userState();
-            return state.status === 'success' ? state.data : null;
-        });
-        return toObservable(userSignal);
-    }
->>>>>>> 876e0e37
 
     // -- Public methods -- --
 
@@ -54,25 +42,22 @@
      */
     loadUser(): void {
         if (this._userState().status === 'loading') return;
-        
+
         this._userState.set({ status: 'loading' });
-        
+
         callApiRoute(this.http, USER_API.view).pipe(
             tap((user: UserProfile) => {
                 this._userState.set({ status: 'success', data: user });
             }),
             catchError(error => {
                 console.error('Error loading profile [error]', error);
-<<<<<<< HEAD
-                
+
                 if (error?.status === 401 || error?.status === 403) {
                     this.router.navigate(['/ui/sign-in']);
                 }
-                
-=======
->>>>>>> 876e0e37
-                this._userState.set({ 
-                    status: 'error', 
+
+                this._userState.set({
+                    status: 'error',
                     error: error instanceof Error ? error : new Error('Error loading profile'),
                     code: error?.status
                 });
@@ -86,17 +71,6 @@
      */
     getUser(): void {
         this.loadUser();
-<<<<<<< HEAD
-=======
-    }
-
-    /**
-     * Get user data as Observable (backward compatibility)
-     */
-    get(): Observable<UserProfile | null> {
-        this.loadUser();
-        return this.user$;
->>>>>>> 876e0e37
     }
 
     /**
