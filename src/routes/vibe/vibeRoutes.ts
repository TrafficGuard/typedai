--- conflicted
+++ resolved
@@ -1,13 +1,6 @@
 import { type Static, Type } from '@sinclair/typebox';
 import type { FastifyInstance, FastifyRequest as FastifyRequestBase, RouteShorthandOptions } from 'fastify';
 import { sendNotFound } from '#fastify/responses';
-<<<<<<< HEAD
-import type { SourceControlManagement } from '#functions/scm/sourceControlManagement';
-import { FileSystemService } from '#functions/storage/fileSystemService';
-import { queryWithFileSelection } from '#swe/discovery/selectFilesAgent';
-import { currentUser } from '#user/userService/userContext';
-import type { CreateVibeSessionData } from '#vibe/vibeTypes';
-=======
 import { currentUser } from '#user/userService/userContext';
 import type { VibeService } from '#vibe/vibeService'; // Corrected import path
 import type {
@@ -19,7 +12,6 @@
 	UpdateVibeSessionData,
 	VibeSession,
 } from '#vibe/vibeTypes';
->>>>>>> 53139024
 import type { AppFastifyInstance } from '../../applicationTypes';
 
 const ErrorResponseSchema = Type.Object({
@@ -175,10 +167,6 @@
 });
 type GetTreeQueryType = Static<typeof GetTreeQuerySchema>;
 
-<<<<<<< HEAD
-const basePath = '/api/vibe';
-
-=======
 // Recursive helper for FileSystemNode schema
 const FileSystemNodeSchema = Type.Recursive((Self) =>
 	Type.Object({
@@ -204,21 +192,14 @@
 const basePath = '/api/vibe';
 
 // --- Route Definitions ---
->>>>>>> 53139024
 export async function vibeRoutes(fastify: AppFastifyInstance) {
 	const vibeService = fastify.vibeService; // Access service from app context
 
 	// --- CRUD Operations ---
 
-<<<<<<< HEAD
-	// --- GET /sessions ---
-	fastify.get(
-		`${basePath}/sessions`,
-=======
 	// Create a new Vibe session
 	fastify.post<{ Body: CreateVibeSessionBodyType; Reply: VibeSessionResponseType | Static<typeof ErrorResponseSchema> }>(
 		basePath,
->>>>>>> 53139024
 		{
 			schema: {
 				body: CreateVibeSessionBodySchema,
@@ -230,29 +211,6 @@
 				},
 			},
 		},
-<<<<<<< HEAD
-		// Explicitly type the request parameter
-		async (request: FastifyRequest, reply) => {
-			const userId = currentUser().id;
-			const sessions = await vibeService.listVibeSessions(userId);
-
-			// Optional: Map sessions to the response schema if needed (e.g., timestamp conversion)
-			// Note: Timestamps might need serialization depending on how Firestore/InMemory returns them
-			// const responseSessions = sessions.map(session => ({
-			//     id: session.id,
-			//     title: session.title,
-			//     status: session.status,
-			//     createdAt: session.createdAt.toDate().toISOString(), // Example conversion
-			// }));
-
-			return reply.send(sessions); // Send the raw sessions or the mapped responseSessions
-		},
-	);
-
-	// --- POST /create ---
-	fastify.post(
-		`${basePath}/create`,
-=======
 		async (request, reply) => {
 			const userId = currentUser().id;
 			try {
@@ -277,7 +235,6 @@
 	// List Vibe sessions for the current user
 	fastify.get<{ Reply: Static<typeof VibeSessionListResponseSchema> | Static<typeof ErrorResponseSchema> }>(
 		basePath,
->>>>>>> 53139024
 		{
 			schema: {
 				response: {
@@ -287,30 +244,8 @@
 				},
 			},
 		},
-<<<<<<< HEAD
-		async (request: FastifyRequest, reply) => {
-			const userId = currentUser().id;
-
-			// Extract validated request body
-			const sessionData = request.body as Static<typeof CreateVibeSessionRequestSchema>;
-
-			// Map request data to the service layer type
-			const createData: CreateVibeSessionData = {
-				title: sessionData.title,
-				instructions: sessionData.instructions,
-				repositorySource: sessionData.repositorySource,
-				repositoryId: sessionData.repositoryId,
-				repositoryName: sessionData.repositoryName ?? undefined, // Handle optional null -> undefined
-				branch: sessionData.branch,
-				newBranchName: sessionData.newBranchName ?? undefined, // Handle optional null -> undefined
-				useSharedRepos: sessionData.useSharedRepos,
-				// fileSelection is not part of the creation payload based on CreateVibeSessionData
-			};
-
-=======
-		async (request, reply) => {
-			const userId = currentUser().id;
->>>>>>> 53139024
+		async (request, reply) => {
+			const userId = currentUser().id;
 			try {
 				const sessions = await vibeService.listVibeSessions(userId);
 				// Ensure timestamps are serializable if needed before sending
@@ -322,15 +257,9 @@
 		},
 	);
 
-<<<<<<< HEAD
-	// --- POST /initialise/:id ---
-	fastify.post(
-		`${basePath}/initialise/:id`,
-=======
 	// Get a specific Vibe session by ID
 	fastify.get<{ Params: ParamsType; Reply: VibeSessionResponseType | Static<typeof ErrorResponseSchema> }>(
 		`${basePath}/:sessionId`,
->>>>>>> 53139024
 		{
 			schema: {
 				params: ParamsSchema,
@@ -342,20 +271,9 @@
 				},
 			},
 		},
-<<<<<<< HEAD
-
-		async (request: FastifyRequestBase<{ Params: Static<typeof InitialiseParamsSchema> }>, reply) => {
-			// Cast to custom FastifyRequest to access currentUser
-			const req = request as FastifyRequest;
-
-			const userId = currentUser().id;
-			const { id } = request.params; // Get id from validated params
-
-=======
-		async (request, reply) => {
-			const userId = currentUser().id;
-			const { sessionId } = request.params;
->>>>>>> 53139024
+		async (request, reply) => {
+			const userId = currentUser().id;
+			const { sessionId } = request.params;
 			try {
 				const session = await vibeService.getVibeSession(userId, sessionId);
 				if (!session) {
@@ -370,15 +288,9 @@
 		},
 	);
 
-<<<<<<< HEAD
-	// --- GET /sessions/:id ---
-	fastify.get(
-		`${basePath}/sessions/:id`,
-=======
 	// Update a Vibe session (partial updates allowed)
 	fastify.patch<{ Params: ParamsType; Body: UpdateVibeSessionBodyType; Reply: Static<typeof ErrorResponseSchema> | null }>(
 		`${basePath}/:sessionId`,
->>>>>>> 53139024
 		{
 			schema: {
 				params: ParamsSchema,
@@ -392,14 +304,6 @@
 				},
 			},
 		},
-<<<<<<< HEAD
-		// Use FastifyRequestBase for generic type with Params
-		async (request: FastifyRequestBase<{ Params: Static<typeof GetVibeSessionParamsSchema> }>, reply) => {
-			// Cast to custom FastifyRequest to access currentUser
-			const req = request as FastifyRequest;
-			const userId = currentUser().id;
-			const { id } = request.params; // Get id from validated params
-=======
 		async (request, reply) => {
 			const userId = currentUser().id;
 			const { sessionId } = request.params;
@@ -408,7 +312,6 @@
 			if (Object.keys(updates).length === 0) {
 				return reply.code(400).send({ error: 'Update payload cannot be empty' });
 			}
->>>>>>> 53139024
 
 			try {
 				// VibeService should handle checking ownership and existence
@@ -425,15 +328,9 @@
 		},
 	);
 
-<<<<<<< HEAD
-	// --- GET /filesystem-tree/:id ---
-	fastify.get(
-		`${basePath}/filesystem-tree/:id`,
-=======
 	// Delete a Vibe session
 	fastify.delete<{ Params: ParamsType; Reply: Static<typeof ErrorResponseSchema> | null }>(
 		`${basePath}/:sessionId`,
->>>>>>> 53139024
 		{
 			schema: {
 				params: ParamsSchema,
@@ -445,19 +342,9 @@
 				},
 			},
 		},
-<<<<<<< HEAD
-		// Use FastifyRequestBase for generic type with Params
-		async (request: FastifyRequestBase<{ Params: Static<typeof FileSystemTreeParamsSchema> }>, reply) => {
-			// Cast to custom FastifyRequest to access currentUser
-			const req = request as FastifyRequest;
-			const userId = currentUser().id;
-			const { id } = request.params; // Get id from validated params
-			const fileSystemService = new FileSystemService();
-=======
-		async (request, reply) => {
-			const userId = currentUser().id;
-			const { sessionId } = request.params;
->>>>>>> 53139024
+		async (request, reply) => {
+			const userId = currentUser().id;
+			const { sessionId } = request.params;
 			try {
 				// VibeService should handle checking ownership and existence
 				await vibeService.deleteVibeSession(userId, sessionId);
@@ -507,15 +394,9 @@
 		},
 	);
 
-<<<<<<< HEAD
-	// --- PATCH /sessions/:id ---
-	fastify.patch(
-		`${basePath}/sessions/:id`,
-=======
 	// Start the coding phase based on the current design (triggers coding agent)
 	fastify.post<{ Params: ParamsType; Reply: Static<typeof ErrorResponseSchema> | null }>(
 		`${basePath}/:sessionId/start-coding`,
->>>>>>> 53139024
 		{
 			schema: {
 				params: ParamsSchema,
@@ -528,18 +409,6 @@
 				},
 			},
 		},
-<<<<<<< HEAD
-		// Use FastifyRequestBase for generic type with Params and Body
-		async (
-			request: FastifyRequestBase<{ Params: Static<typeof UpdateVibeSessionParamsSchema>; Body: Static<typeof UpdateVibeSessionPayloadSchema> }>,
-			reply,
-		) => {
-			// Cast to custom FastifyRequest to access currentUser
-			const req = request as FastifyRequest;
-			const userId = currentUser().id;
-			const { id } = request.params; // Get id from validated params
-			const updates = request.body; // Get validated update payload
-=======
 		async (request, reply) => {
 			const userId = currentUser().id;
 			const { sessionId } = request.params;
@@ -553,7 +422,6 @@
 			}
 		},
 	);
->>>>>>> 53139024
 
 	// Update the code based on review comments (triggers coding agent)
 	fastify.post<{ Params: ParamsType; Body: UpdateCodeBodyType; Reply: Static<typeof ErrorResponseSchema> | null }>(
@@ -656,17 +524,11 @@
 		},
 	);
 
-<<<<<<< HEAD
-	// --- DELETE /sessions/:id ---
-	fastify.delete(
-		`${basePath}/sessions/:id`,
-=======
 	// --- Helper Methods ---
 
 	// Get a list of branches for a given repository
 	fastify.get<{ Querystring: GetBranchesQueryType; Reply: Static<typeof GetBranchesResponseSchema> | Static<typeof ErrorResponseSchema> }>(
 		`${basePath}/repositories/branches`,
->>>>>>> 53139024
 		{
 			schema: {
 				querystring: GetBranchesQuerySchema,
@@ -679,14 +541,6 @@
 				},
 			},
 		},
-<<<<<<< HEAD
-		// Use FastifyRequestBase for generic type with Params
-		async (request: FastifyRequestBase<{ Params: Static<typeof DeleteVibeSessionParamsSchema> }>, reply) => {
-			// Cast to custom FastifyRequest to access currentUser
-			const req = request as FastifyRequest;
-			const userId = currentUser().id;
-			const { id } = request.params; // Get id from validated params
-=======
 		async (request, reply) => {
 			const userId = currentUser().id; // Assuming userId might be needed for access control
 			const { source, id } = request.query;
@@ -700,7 +554,6 @@
 			}
 		},
 	);
->>>>>>> 53139024
 
 	// Get the file system tree structure for a Vibe session repository
 	fastify.get<{ Params: ParamsType; Querystring: GetTreeQueryType; Reply: Static<typeof GetTreeResponseSchema> | Static<typeof ErrorResponseSchema> }>(
