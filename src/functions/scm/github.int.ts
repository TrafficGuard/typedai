import { existsSync } from 'node:fs';
import { expect } from 'chai';
<<<<<<< HEAD
import { GitHub, type GitHubIssueComment } from './github';
=======
import { GitHub } from './github';
import type { GitHubIssueComment } from './github';
>>>>>>> b15b110d

const TEST_OWNER = '';
const TEST_REPO = '';
const PROJECT_PATH = `${TEST_OWNER}/${TEST_REPO}`;
/**
 * Tests that interact with real GitHub resources
 */
describe('GitHub Integration Tests', () => {
	let github: GitHub;

	beforeEach(() => {
		// Configured from the provided environment variables
		github = new GitHub();
	});

	afterEach(() => {});

	describe('getProjects', () => {
		it('should get the projects from the configured organization', async () => {
			const projects = await github.getProjects();
			expect(projects).to.be.an('array');
			expect(projects.length).to.be.greaterThan(0);
			expect(projects[0]).to.have.property('name');
			expect(projects[0]).to.have.property('namespace');
		});

		it('should throw an error for invalid organization', async () => {
			// Temporarily set an invalid organization
			const originalOrg = github.config().organisation;
			github.config().organisation = 'invalid-org-name-12345';

			try {
				await github.getProjects();
				expect.fail('Expected an error to be thrown');
			} catch (error) {
				expect(error).to.be.an('error');
				expect(error.message).to.include('Failed to get projects');
			} finally {
				// Restore the original organization
				github.config().organisation = originalOrg;
			}
		});
	});

	describe('getProjects and clone one', () => {
		it('should get the projects and clone the first one', async () => {
			const projects = await github.getProjects();
			expect(projects.length).to.be.greaterThan(0);
			// console.log(projects[0]);
			const firstProject = projects[0];
			const clonePath = await github.cloneProject(`${firstProject.namespace}/${firstProject.name}`, 'main');
			expect(clonePath).to.be.a('string');
			expect(existsSync(clonePath)).to.be.true;
		});
	});

	describe.skip('getJobLogs', () => {
		it('should fetch job logs for a specific job', async () => {
			// Note: You'll need to replace these with actual values from your GitHub repository
			const jobId = '12345678';

			const logs = await github.getJobLogs(PROJECT_PATH, jobId);

			expect(logs).to.be.a('string');
			expect(logs.length).to.be.greaterThan(0);
			// You might want to add more specific assertions based on the expected content of the logs
		});

		it('should throw an error for non-existent job', async () => {
			const nonExistentJobId = '99999999';

			try {
				await github.getJobLogs(PROJECT_PATH, nonExistentJobId);
				expect.fail('Expected an error to be thrown');
			} catch (error) {
				expect(error).to.be.an('error');
				expect(error.message).to.include('Failed to get job logs');
			}
		});
	});

	describe('getIssueComments', () => {
		it('should create an issue, add a comment, retrieve comments, and verify the added comment', async () => {
			const testProjectPath = 'trafficguard/test'; // This repository is used in other E2E examples in github.ts

			// 1. Create a new issue
			const issueTitle = `Test Issue for getIssueComments ${Date.now()}`;
			const issueBodyText = 'This is the initial body of a test issue created for getIssueComments.';
			let createdIssue: any;
			try {
				createdIssue = await github.createIssue(testProjectPath, issueTitle, issueBodyText);
				expect(createdIssue, 'Issue creation failed or returned null/undefined').to.exist;
				expect(createdIssue.number, 'Created issue must have a valid number').to.be.a('number').and.greaterThan(0);
			} catch (error: any) {
				console.error('Error during issue creation in test "getIssueComments":', error);
				// Use expect.fail to clearly mark the test as failed due to setup issues
				expect.fail(`Test setup failed at issue creation: ${error.message}`);
				return; // Exit test if setup fails
			}

			// 2. Post a comment on the newly created issue
			const commentBodyText = `Test comment for issue #${createdIssue.number} added at ${new Date().toISOString()}. Unique: ${Math.random()}`;
			let postedComment: any;
			try {
				postedComment = await github.postCommentOnIssue(testProjectPath, createdIssue.number, commentBodyText);
				expect(postedComment, 'Comment posting failed or returned null/undefined').to.exist;
				expect(postedComment.body, 'Body of the posted comment does not match').to.equal(commentBodyText);
			} catch (error: any) {
				console.error(`Error during comment posting in test "getIssueComments" for issue #${createdIssue.number}:`, error);
				expect.fail(`Test setup failed at comment posting: ${error.message}`);
				return; // Exit test if setup fails
			}

			// 3. Retrieve all comments for the issue
			let comments: GitHubIssueComment[];
			try {
				comments = await github.getIssueComments(testProjectPath, createdIssue.number);
			} catch (error: any) {
				console.error(`Error during getIssueComments call in test for issue #${createdIssue.number}:`, error);
				expect.fail(`Call to getIssueComments failed: ${error.message}`);
				return; // Exit test if retrieval fails
			}

			// 4. Verify the retrieved comments
			expect(comments, 'Retrieved comments should be an array').to.be.an('array');
			// We expect at least the comment we just posted.
			expect(comments.length, 'Comments array should contain at least one comment').to.be.greaterThan(0);

			const foundComment = comments.find((comment) => comment.body === commentBodyText);
			expect(foundComment, `The specific test comment (body: "${commentBodyText}") was not found in the retrieved comments`).to.exist;

			if (foundComment) {
				expect(foundComment.body).to.equal(commentBodyText);
				// Verify the user who made the comment, if possible and configured
				const configuredUsername = github.config().username;
				if (configuredUsername) {
					expect(foundComment.user?.login, 'Comment user login should match the configured GitHub username').to.equal(configuredUsername);
				} else {
					// If no specific username is configured for the GitHub instance,
					// at least ensure a user is associated with the comment.
					expect(foundComment.user, 'Comment should have a user object associated').to.exist;
					expect(foundComment.user?.login, 'Comment user login should be a non-empty string').to.be.a('string').and.not.empty;
				}
			}
		});
	});
});<|MERGE_RESOLUTION|>--- conflicted
+++ resolved
@@ -1,11 +1,7 @@
 import { existsSync } from 'node:fs';
 import { expect } from 'chai';
-<<<<<<< HEAD
 import { GitHub, type GitHubIssueComment } from './github';
-=======
-import { GitHub } from './github';
-import type { GitHubIssueComment } from './github';
->>>>>>> b15b110d
+
 
 const TEST_OWNER = '';
 const TEST_REPO = '';
