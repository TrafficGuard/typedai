import { HttpClient, HttpParams } from '@angular/common/http'; // Import HttpParams
import { Injectable, inject } from '@angular/core';
import { BehaviorSubject, type Observable, tap } from 'rxjs';
// Import FileSystemNode if not already imported (assuming it's defined in vibe.types.ts)
import type { FileSystemNode, GitProject, VibeSession } from './vibe.types';

// Define the shape of the data needed for creation, matching the backend API body
export interface CreateVibeSessionPayload {
	title: string;
	instructions: string;
	repositorySource: 'local' | 'github' | 'gitlab';
	repositoryId: string;
	repositoryName?: string | null;
	targetBranch: string; // Renamed from branch
	workingBranch: string; // Added
	createWorkingBranch: boolean; // Added
	useSharedRepos: boolean;
}

// Define the shape of the data needed for updating, matching the backend API body
export interface UpdateVibeSessionPayload {
	filesToAdd?: string[];
	filesToRemove?: string[];
	// Add other updatable fields as needed, e.g.:
	// instructions?: string;
	// designDecision?: 'accepted' | 'rejected';
	// variations?: number;
}

@Injectable({
	providedIn: 'root',
})
export class VibeService {
	// BehaviorSubject to hold the currently viewed/active session
	private currentSession = new BehaviorSubject<VibeSession | null>(null);
	private sessions = new BehaviorSubject<VibeSession[] | null>(null);

	private http = inject(HttpClient);

	/**
	 * Observable for the currently active VibeSession.
	 */
	get currentSession$(): Observable<VibeSession | null> {
		return this.currentSession.asObservable();
	}

	/**
	 * Getter for sessions (if using BehaviorSubject) - Keep commented out unless needed
	 */
	get sessions$(): Observable<VibeSession[]> {
<<<<<<< HEAD
	    return this.sessions.asObservable();
=======
		return this.sessions.asObservable();
>>>>>>> 53139024
	}

	/**
	 * Fetches the list of Vibe sessions from the backend.
	 */
	listVibeSessions(): Observable<VibeSession[]> {
<<<<<<< HEAD
		return this.http.get<VibeSession[]>('/api/vibe/sessions').pipe(
			tap((response: VibeSession[]) => {
			    this.sessions.next(response);
			})
=======
		return this.http.get<VibeSession[]>('/api/vibe').pipe(
			tap((response: VibeSession[]) => {
				this.sessions.next(response);
			}),
>>>>>>> 53139024
		);
	}

	/**
	 * Creates a new Vibe session via the backend API.
	 * @param data The data required to create the session.
	 * @returns An Observable emitting the newly created VibeSession.
	 */
	createVibeSession(data: CreateVibeSessionPayload): Observable<VibeSession> {
		return this.http.post<VibeSession>('/api/vibe', data);
		// No need for tap/BehaviorSubject update here unless caching is specifically required for creation results
	}

	/**
	 * Fetches the list of available SCM projects (GitHub, GitLab) from the backend.
	 */
	getScmProjects(): Observable<GitProject[]> {
		return this.http.get<GitProject[]>('/api/scm/projects');
	}

	/**
	 * Fetches the list of branches for a given SCM project.
	 * @param providerType The type of the SCM provider (e.g., 'github', 'gitlab').
	 * @param projectId The ID or path of the SCM project.
	 */
	getScmBranches(providerType: string, projectId: string | number): Observable<string[]> {
		// Use HttpParams to correctly encode query parameters
		const params = new HttpParams()
			.set('providerType', providerType)
			// Ensure projectId is sent as a string, as expected by the backend schema
			.set('projectId', String(projectId));

		return this.http.get<string[]>('/api/scm/branches', { params });
	}

	/**
	 * Fetches a specific Vibe session by its ID from the backend.
	 * @param id The ID of the Vibe session.
	 */
	getVibeSession(id: string): Observable<VibeSession> {
		return this.http.get<VibeSession>(`/api/vibe/${id}`).pipe(
			tap((session) => {
				this.currentSession.next(session);
				// Update the entry in $sessions
			}),
		);
	}

	/**
	 * Fetches the file system tree for a given Vibe session ID.
	 * @param sessionId The ID of the Vibe session.
	 * @returns An Observable emitting an array of FileSystemNode objects.
	 */
	getFileSystemTree(sessionId: string): Observable<FileSystemNode[]> {
		// The backend returns a JSON array representing the tree structure.
		return this.http.get<FileSystemNode[]>(`/api/vibe/${sessionId}/tree`);
	}

<<<<<<< HEAD
    /**
     * Updates a specific Vibe session by its ID using a PATCH request.
     * @param id The ID of the Vibe session to update.
     * @param payload The data to update.
     */
    updateSession(id: string, payload: UpdateVibeSessionPayload): Observable<VibeSession> {
        return this.http.patch<VibeSession>(`/api/vibe/sessions/${id}`, payload).pipe(
            tap((updatedSession) => {
                // Update the BehaviorSubject with the updated session data
                this.currentSession.next(updatedSession);
            })
        );
    }

    /**
     * Deletes a specific Vibe session by its ID.
     * @param id The ID of the Vibe session to delete.
     */
    deleteVibeSession(id: string): Observable<void> {
        // Use the correct route from shared/routes.ts
        return this.http.delete<void>(`/api/vibe/sessions/${id}`).pipe(
            tap(() => {
                // If the deleted session is the current session, clear the BehaviorSubject
                if (this.currentSession.value?.id === id) {
                    this.currentSession.next(null);
                }
				// TODO remove from sessions
            })
        );
    }
=======
	/**
	 * Updates a specific Vibe session by its ID using a PATCH request.
	 * @param id The ID of the Vibe session to update.
	 * @param payload The data to update.
	 */
	updateSession(id: string, payload: UpdateVibeSessionPayload): Observable<VibeSession> {
		// Keep VibeSession return type for now, assuming tap might work or backend might change
		return this.http.patch<VibeSession>(`/api/vibe/${id}`, payload).pipe(
			tap((updatedSession) => {
				// This tap might not receive data if backend returns 204
				// Consider refetching or adjusting based on actual backend behavior
				if (updatedSession) {
					// Add check if updatedSession is returned
					this.currentSession.next(updatedSession);
				} else {
					// Optionally refetch the session here if backend returns 204
					// this.getVibeSession(id).subscribe();
				}
			}),
		);
	}
>>>>>>> 53139024

	/**
	 * Deletes a specific Vibe session by its ID.
	 * @param id The ID of the Vibe session to delete.
	 */
	deleteVibeSession(id: string): Observable<void> {
		// Use the correct route from shared/routes.ts
		return this.http.delete<void>(`/api/vibe/${id}`).pipe(
			tap(() => {
				// If the deleted session is the current session, clear the BehaviorSubject
				if (this.currentSession.value?.id === id) {
					this.currentSession.next(null);
				}
				// TODO remove from sessions
			}),
		);
	}

	// Remove or adapt old methods (getVibe, listVibes, deleteVibe) if they are no longer relevant
	// to the VibeListComponent's new purpose or if they target different endpoints/data.
	// For example, if getVibe was for the chat view, it might be removed from here
	// or kept if another component uses it.

	// --- Example of removing old methods/properties ---
	// private vibe: BehaviorSubject<any> = new BehaviorSubject(null); // Remove if not needed
	// private vibes: BehaviorSubject<any[]> = new BehaviorSubject<any[]>(null); // Remove if not needed
	// get vibe$(): Observable<any> { return this.vibe.asObservable(); } // Remove
	// get vibes$(): Observable<any[]> { return this.vibes.asObservable(); } // Remove
	// listVibes(): Observable<any> { ... } // Remove or rename if it serves a different purpose
	// deleteVibe(id: string): Observable<any> { ... } // Remove or adapt
	// getVibe(id: string): Observable<any> { ... } // Remove or adapt
	// --- End Example ---
}<|MERGE_RESOLUTION|>--- conflicted
+++ resolved
@@ -48,28 +48,17 @@
 	 * Getter for sessions (if using BehaviorSubject) - Keep commented out unless needed
 	 */
 	get sessions$(): Observable<VibeSession[]> {
-<<<<<<< HEAD
-	    return this.sessions.asObservable();
-=======
 		return this.sessions.asObservable();
->>>>>>> 53139024
 	}
 
 	/**
 	 * Fetches the list of Vibe sessions from the backend.
 	 */
 	listVibeSessions(): Observable<VibeSession[]> {
-<<<<<<< HEAD
-		return this.http.get<VibeSession[]>('/api/vibe/sessions').pipe(
-			tap((response: VibeSession[]) => {
-			    this.sessions.next(response);
-			})
-=======
 		return this.http.get<VibeSession[]>('/api/vibe').pipe(
 			tap((response: VibeSession[]) => {
 				this.sessions.next(response);
 			}),
->>>>>>> 53139024
 		);
 	}
 
@@ -128,38 +117,6 @@
 		return this.http.get<FileSystemNode[]>(`/api/vibe/${sessionId}/tree`);
 	}
 
-<<<<<<< HEAD
-    /**
-     * Updates a specific Vibe session by its ID using a PATCH request.
-     * @param id The ID of the Vibe session to update.
-     * @param payload The data to update.
-     */
-    updateSession(id: string, payload: UpdateVibeSessionPayload): Observable<VibeSession> {
-        return this.http.patch<VibeSession>(`/api/vibe/sessions/${id}`, payload).pipe(
-            tap((updatedSession) => {
-                // Update the BehaviorSubject with the updated session data
-                this.currentSession.next(updatedSession);
-            })
-        );
-    }
-
-    /**
-     * Deletes a specific Vibe session by its ID.
-     * @param id The ID of the Vibe session to delete.
-     */
-    deleteVibeSession(id: string): Observable<void> {
-        // Use the correct route from shared/routes.ts
-        return this.http.delete<void>(`/api/vibe/sessions/${id}`).pipe(
-            tap(() => {
-                // If the deleted session is the current session, clear the BehaviorSubject
-                if (this.currentSession.value?.id === id) {
-                    this.currentSession.next(null);
-                }
-				// TODO remove from sessions
-            })
-        );
-    }
-=======
 	/**
 	 * Updates a specific Vibe session by its ID using a PATCH request.
 	 * @param id The ID of the Vibe session to update.
@@ -181,7 +138,6 @@
 			}),
 		);
 	}
->>>>>>> 53139024
 
 	/**
 	 * Deletes a specific Vibe session by its ID.
