--- conflicted
+++ resolved
@@ -252,13 +252,8 @@
 
 		return this;
 	});
-
-<<<<<<< HEAD
-	registerRoutes(config.routes); // New application routes must be added the config in server.ts
-	await fastifyInstance.register(codeEditRoutes as any);
-=======
+	
 	registerRoutes(config.routes); // NOTE: New application routes must be added to the routes array in server.ts
->>>>>>> faa4565e
 
 	// All backend API routes start with /api/ so any unmatched at this point is a 404
 	fastifyInstance.get('/api/*', async (request, reply) => {
