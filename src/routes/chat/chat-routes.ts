import { randomUUID } from 'node:crypto';
import type { Static } from '@sinclair/typebox';
import type { AppFastifyInstance } from '#app/applicationTypes';
import { send, sendBadRequest } from '#fastify/index';
import { getLLM } from '#llm/llmFactory';
import { defaultLLMs, summaryLLM } from '#llm/services/defaultLlms';
import { logger } from '#o11y/logger';
import { CHAT_API } from '#shared/api/chat.api';
import type { Chat, ChatList } from '#shared/model/chat.model';
import { contentText } from '#shared/model/llm.model';
import type { LLM, LlmMessage, TextPartExt, UserContentExt } from '#shared/model/llm.model';
import type {
	ChatMarkdownRequestSchema,
	ChatMarkdownResponseModel,
	ChatMessageSendSchema,
	ChatParamsSchema,
	ChatSchemaModel,
	ChatUpdateDetailsSchema,
	RegenerateMessageSchema,
} from '#shared/schemas/chat.schema';
import { currentUser } from '#user/userContext';
import { getMarkdownFormatPrompt } from './chatPromptUtils';

export async function chatRoutes(fastify: AppFastifyInstance) {
	fastify.get(
		CHAT_API.getById.pathTemplate,
		{
			schema: CHAT_API.getById.schema,
		},
		async (req, reply) => {
			const { chatId } = req.params as Static<typeof ChatParamsSchema>;
			const userId = currentUser().id;
			const chat: Chat = await fastify.chatService.loadChat(chatId);
			if (chat.userId !== userId) return sendBadRequest(reply, 'Unauthorized to view this chat');
			console.log(JSON.stringify(chat));
			reply.sendJSON(chat);
		},
	);

	fastify.post(
		CHAT_API.createChat.pathTemplate,
		{
			schema: CHAT_API.createChat.schema,
		},
		async (req, reply) => {
			const { llmId, userContent, options, autoReformat } = req.body as Static<typeof ChatMessageSendSchema>;

			let currentUserContent: UserContentExt = userContent as UserContentExt;

			let chat: Chat = {
				id: randomUUID(),
				messages: [],
				title: '',
				updatedAt: Date.now(),
				userId: currentUser().id,
				shareable: false,
				parentId: undefined,
				rootId: undefined,
			};

			let llm: LLM;
			try {
				llm = getLLM(llmId);
			} catch (e) {
				return sendBadRequest(reply, `No LLM for ${llmId}`);
			}
			if (!llm.isConfigured()) return sendBadRequest(reply, `LLM ${llm.getId()} is not configured`);

			if (autoReformat) {
				const originalText = contentText(currentUserContent);
				if (originalText && originalText.trim() !== '') {
					const formattingPrompt = getMarkdownFormatPrompt(originalText);
<<<<<<< HEAD
					// const formattingPrompt = 'TEMPORARILY_COMMENTED_OUT';
					const formattingLlm = summaryLLM().isConfigured() ? summaryLLM() : llm;
=======
					const formattingLlm = defaultLLMs().medium;
>>>>>>> f3e1d1a9
					try {
						logger.info(
							{ chatId: chat.id, llmId: formattingLlm.getId(), usingLlm: formattingLlm.getId() },
							'Attempting to auto-reformat message content for new chat.',
						);
						const formattedText = await formattingLlm.generateText(formattingPrompt, { id: 'chat-auto-format' });
						console.log(formattedText);
						if (typeof currentUserContent === 'string') {
							currentUserContent = formattedText;
						} else if (Array.isArray(currentUserContent)) {
							const textPartIndex = currentUserContent.findIndex((part) => part.type === 'text');
							if (textPartIndex !== -1) {
								const newParts = [...currentUserContent];
								const partToUpdate = newParts[textPartIndex];
								if (partToUpdate.type === 'text') {
									newParts[textPartIndex] = { ...partToUpdate, text: formattedText };
									currentUserContent = newParts;
								} else {
									// This branch should ideally not be hit due to findIndex logic
									logger.warn(
										{ chatId: chat.id, partType: partToUpdate.type },
										'Auto-reformat: Expected a text part at index but found different type during new chat creation.',
									);
								}
							} else {
								// No existing text part, add one at the beginning
								const newTextPart: TextPartExt = { type: 'text', text: formattedText };
								currentUserContent = [newTextPart, ...currentUserContent];
							}
						}
						logger.info({ chatId: chat.id }, 'Message content auto-reformatted successfully for new chat.');
					} catch (formatError) {
						logger.error({ err: formatError, chatId: chat.id }, 'Failed to auto-reformat message content for new chat. Proceeding with original.');
					}
				}
			}

			const textForTitle = contentText(currentUserContent);

			const titleLLM = summaryLLM().isConfigured() ? summaryLLM() : llm;
			const titlePromise: Promise<string> | undefined = titleLLM.generateText(
				`<message>\n${textForTitle}\n</message>\n\n\nThe above message is the first message in a new chat conversation. Your task is to create a short title in a few words for the conversation. Respond only with the title, nothing else.`,
				{ id: 'Chat title' },
			);

			chat.messages.push({ role: 'user', content: currentUserContent, time: Date.now() });

			const responseMessage: LlmMessage = await llm.generateMessage(chat.messages, { id: 'chat', ...options });
			chat.messages.push(responseMessage);

			if (titlePromise) chat.title = await titlePromise;

			chat = await fastify.chatService.saveChat(chat);

			reply.code(201).sendJSON(chat);
		},
	);

	fastify.post(
		CHAT_API.sendMessage.pathTemplate,
		{
			schema: CHAT_API.sendMessage.schema,
		},
		async (req, reply) => {
			const { chatId } = req.params as Static<typeof ChatParamsSchema>;
			const { llmId, userContent, options, autoReformat } = req.body as Static<typeof ChatMessageSendSchema>;

			let currentUserContent: UserContentExt = userContent as UserContentExt;

			const chat: Chat = await fastify.chatService.loadChat(chatId);
			if (chat.userId !== currentUser().id) return sendBadRequest(reply, 'Unauthorized to send message to this chat');

			let llm: LLM;
			try {
				llm = getLLM(llmId);
			} catch (e) {
				return sendBadRequest(reply, `Cannot find LLM ${llmId}`);
			}
			if (!llm.isConfigured()) return sendBadRequest(reply, `LLM ${llm.getId()} is not configured`);

			if (autoReformat) {
				const originalText = contentText(currentUserContent);
				if (originalText && originalText.trim() !== '') {
					const formattingPrompt = getMarkdownFormatPrompt(originalText);
					// const formattingPrompt = 'TEMPORARILY_COMMENTED_OUT';
					// Use the LLM instance resolved for this specific send message operation as fallback
					const formattingLlm = defaultLLMs().medium;
					try {
						logger.info(
							{ chatId, llmId: formattingLlm.getId(), usingLlm: formattingLlm.getId() },
							'Attempting to auto-reformat message content for existing chat.',
						);
						const formattedText = await formattingLlm.generateText(formattingPrompt, { id: 'chat-auto-format' });
						if (typeof currentUserContent === 'string') {
							currentUserContent = formattedText;
						} else if (Array.isArray(currentUserContent)) {
							const textPartIndex = currentUserContent.findIndex((part) => part.type === 'text');
							if (textPartIndex !== -1) {
								const newParts = [...currentUserContent];
								const partToUpdate = newParts[textPartIndex];
								if (partToUpdate.type === 'text') {
									newParts[textPartIndex] = { ...partToUpdate, text: formattedText };
									currentUserContent = newParts;
								} else {
									// This branch should ideally not be hit due to findIndex logic
									logger.warn(
										{ chatId, partType: partToUpdate.type },
										'Auto-reformat: Expected a text part at index but found different type for existing chat.',
									);
								}
							} else {
								// No existing text part, add one at the beginning
								const newTextPart: TextPartExt = { type: 'text', text: formattedText };
								currentUserContent = [newTextPart, ...currentUserContent];
							}
						}
						logger.info({ chatId }, 'Message content auto-reformatted successfully for existing chat.');
					} catch (formatError) {
						logger.error({ err: formatError, chatId }, 'Failed to auto-reformat message content for existing chat. Proceeding with original.');
					}
				}
			}

			chat.messages.push({ role: 'user', content: currentUserContent, time: Date.now() });

			const responseMessage = await llm.generateMessage(chat.messages, { id: 'chat', ...options });
			chat.messages.push(responseMessage);

			await fastify.chatService.saveChat(chat);

			console.log(responseMessage);
			console.log(JSON.stringify(responseMessage));
			reply.sendJSON(responseMessage);
		},
	);

	fastify.post(
		CHAT_API.regenerateMessage.pathTemplate,
		{
			schema: CHAT_API.regenerateMessage.schema,
		},
		async (req, reply) => {
			const { chatId } = req.params as Static<typeof ChatParamsSchema>;
			const { userContent, llmId, historyTruncateIndex, options } = req.body as Static<typeof RegenerateMessageSchema>;
			const userId = currentUser().id;

			const chat: Chat = await fastify.chatService.loadChat(chatId);
			if (chat.userId !== userId) {
				return sendBadRequest(reply, 'Unauthorized to regenerate this chat');
			}

			let llm: LLM;
			try {
				llm = getLLM(llmId);
			} catch (e) {
				return sendBadRequest(reply, `Cannot find LLM ${llmId}`);
			}
			if (!llm.isConfigured()) return sendBadRequest(reply, `LLM ${llmId} is not configured`);

			if (historyTruncateIndex <= 0 || historyTruncateIndex > chat.messages.length + 1) {
				return sendBadRequest(reply, `Invalid historyTruncateIndex. Must be > 0 and <= ${chat.messages.length + 1}. Received: ${historyTruncateIndex}`);
			}

			chat.messages = chat.messages.slice(0, historyTruncateIndex - 1);

			chat.messages.push({ role: 'user', content: userContent as UserContentExt, time: Date.now() });

			const responseMessage = await llm.generateMessage(chat.messages, { id: 'chat-regenerate', ...options });
			chat.messages.push(responseMessage);
			chat.updatedAt = Date.now();

			await fastify.chatService.saveChat(chat);
			reply.sendJSON(responseMessage);
		},
	);

	fastify.get(
		CHAT_API.listChats.pathTemplate,
		{
			schema: CHAT_API.listChats.schema,
		},
		async (req, reply) => {
			// Assuming CHAT_API.listChats.schema.querystring would define any query params
			// const { startAfterId } = req.query as { startAfterId?: string };
			const chats: ChatList = await fastify.chatService.listChats(); // Pass startAfterId if defined in schema and used
			reply.sendJSON(chats);
		},
	);

	fastify.delete(
		CHAT_API.deleteChat.pathTemplate,
		{
			schema: CHAT_API.deleteChat.schema,
		},
		async (req, reply) => {
			const { chatId } = req.params as Static<typeof ChatParamsSchema>;
			const userId = currentUser().id;
			try {
				const chat = await fastify.chatService.loadChat(chatId);
				if (chat.userId !== userId) {
					return sendBadRequest(reply, 'Unauthorized to delete this chat');
				}
				await fastify.chatService.deleteChat(chatId);
				reply.code(204).send(); // 204 No Content, no body, so no sendJSON
			} catch (error) {
				const errorMessage = error instanceof Error ? error.message : String(error);
				logger.error({ err: error, chatId, userId }, `Failed to delete chat: ${errorMessage}`);
				// Using custom 'send' helper for error, as per DOCS.md for non-2xx or non-object responses
				send(reply, 500, { error: 'Failed to delete chat' });
			}
		},
	);

	fastify.patch(
		CHAT_API.updateDetails.pathTemplate,
		{
			schema: CHAT_API.updateDetails.schema,
		},
		async (req, reply) => {
			const { chatId } = req.params as Static<typeof ChatParamsSchema>;
			const updates = req.body as Static<typeof ChatUpdateDetailsSchema>; // Use specific schema type
			const userId = currentUser().id;

			const chat = await fastify.chatService.loadChat(chatId);
			if (chat.userId !== userId) {
				return sendBadRequest(reply, 'Unauthorized to update this chat');
			}

			if (updates.title !== undefined) chat.title = updates.title;
			if (updates.shareable !== undefined) chat.shareable = updates.shareable;
			chat.updatedAt = Date.now();

			const updatedChat = await fastify.chatService.saveChat(chat);
			reply.sendJSON(updatedChat as ChatSchemaModel);
		},
	);

	fastify.post(
		CHAT_API.formatAsMarkdown.pathTemplate,
		{
			schema: CHAT_API.formatAsMarkdown.schema,
		},
		async (req, reply) => {
			currentUser(); // Ensures user is authenticated, will throw if not

			const { text } = req.body as Static<typeof ChatMarkdownRequestSchema>;

			const llmToUse = summaryLLM();
			if (!llmToUse.isConfigured()) {
				logger.error('Markdown formatting: summaryLLM is not configured.');
				return send(reply, 503, { error: 'Markdown formatting service is currently unavailable due to LLM configuration.' });
			}

			const prompt = `Please reformat the following text with appropriate Markdown tags. Your response should only contain the Markdown formatted text and nothing else. Do not include any preamble or explanation.
<text_to_format>
${text}
</text_to_format>`;

			try {
				const markdownText = await llmToUse.generateText(prompt, { id: 'markdown-format' });
				reply.sendJSON({ markdownText } as ChatMarkdownResponseModel);
			} catch (error) {
				const errorMessage = error instanceof Error ? error.message : String(error);
				logger.error({ err: error, inputTextLength: text.length }, `Failed to format text as Markdown: ${errorMessage}`);
				send(reply, 500, { error: 'Failed to format text as Markdown.' });
			}
		},
	);
}<|MERGE_RESOLUTION|>--- conflicted
+++ resolved
@@ -70,12 +70,8 @@
 				const originalText = contentText(currentUserContent);
 				if (originalText && originalText.trim() !== '') {
 					const formattingPrompt = getMarkdownFormatPrompt(originalText);
-<<<<<<< HEAD
-					// const formattingPrompt = 'TEMPORARILY_COMMENTED_OUT';
-					const formattingLlm = summaryLLM().isConfigured() ? summaryLLM() : llm;
-=======
 					const formattingLlm = defaultLLMs().medium;
->>>>>>> f3e1d1a9
+
 					try {
 						logger.info(
 							{ chatId: chat.id, llmId: formattingLlm.getId(), usingLlm: formattingLlm.getId() },
