--- conflicted
+++ resolved
@@ -61,19 +61,9 @@
 		xhard: context.llms.xhard?.getId(),
 	};
 
-<<<<<<< HEAD
 	// Use the new property name 'completedHandler'
 	serializedData.completedHandler = context.completedHandler ? context.completedHandler.agentCompletedHandlerId() : undefined;
 	serializedData.toolState = context.toolState ? JSON.parse(JSON.stringify(context.toolState)) : undefined;
-=======
-	context.fileSystem = new FileSystemService().fromJSON(serialized.fileSystem);
-	context.functions = new LlmFunctionsImpl().fromJSON(serialized.functions ?? (serialized as any).toolbox); // toolbox for backward compat
-	context.memory = serialized.memory;
-	context.metadata = serialized.metadata;
-	context.fileStore = serialized.fileStore;
-	context.childAgents = serialized.childAgents || [];
-	context.llms = deserializeLLMs(serialized.llms);
->>>>>>> b15b110d
 
 	return serializedData as Static<typeof AgentContextSchema>;
 }
@@ -88,7 +78,6 @@
 	const userName = userId === 'anonymous-serialized-id-missing' ? 'Anonymous Deserialized User (ID Missing)' : 'Deserialized User';
 	const userEmail = userId === 'anonymous-serialized-id-missing' ? 'anon-deserialized-missing@example.com' : 'deserialized@example.com';
 
-<<<<<<< HEAD
 	const userImpl: User = {
 		id: userId,
 		name: userName, // Placeholder
@@ -104,16 +93,6 @@
 	};
 
 	const llmsImpl = deserializeLLMs(data.llms as Record<keyof AgentLLMs, string | undefined>);
-=======
-	// backwards compatability
-	if (typeof serialized.toolState === 'string' && serialized.toolState.length) {
-		context.toolState = JSON.parse(serialized.toolState);
-	}
-
-	context.toolState ??= {};
-	// if (context.liveFiles?.length && !context.toolState.LiveFiles) context.toolState.LiveFiles = context.liveFiles;
-	// if (context.fileStore?.length && !context.toolState.FileStore) context.toolState.FileStore = context.fileStore;
->>>>>>> b15b110d
 
 	let completedHandlerImpl: AgentCompleted | undefined = undefined;
 	// Use the new property name 'completedHandler'
@@ -174,4 +153,52 @@
 		toolState: toolStateImpl,
 	};
 	return context;
+/*
+	}
+	// handle array or string
+	if (typeof serialized.functionCallHistory === 'string') context.functionCallHistory = JSON.parse(serialized.functionCallHistory);
+
+	context.fileSystem = new FileSystemService().fromJSON(serialized.fileSystem);
+	context.functions = new LlmFunctionsImpl().fromJSON(serialized.functions ?? (serialized as any).toolbox); // toolbox for backward compat
+	context.memory = serialized.memory;
+	context.metadata = serialized.metadata;
+	context.fileStore = serialized.fileStore;
+	context.childAgents = serialized.childAgents || [];
+	context.llms = deserializeLLMs(serialized.llms);
+
+	const user = currentUser();
+	if (serialized.user === user.id) context.user = user;
+	else context.user = await appContext().userService.getUser(serialized.user);
+
+	const handlerId = serialized.completedHandler;
+	if (handlerId) {
+		context.completedHandler = getCompletedHandler(handlerId);
+		if (!context.completedHandler)
+			logger.error(`Completed handler with ID '${handlerId}' not found in registry during deserialization for agent ${serialized.agentId}.`);
+	}
+
+	// backwards compatability
+	if (typeof serialized.toolState === 'string' && serialized.toolState.length) {
+		context.toolState = JSON.parse(serialized.toolState);
+	}
+
+	context.toolState ??= {};
+	// if (context.liveFiles?.length && !context.toolState.LiveFiles) context.toolState.LiveFiles = context.liveFiles;
+	// if (context.fileStore?.length && !context.toolState.FileStore) context.toolState.FileStore = context.fileStore;
+
+	if ((context.type as any) === 'codegen') {
+		context.type = 'autonomous';
+		context.subtype = 'codegen';
+	}
+	if (!context.type) context.type = 'autonomous';
+	if ((context.type as any) === 'orchestrator') context.type = 'autonomous';
+	if (context.type === 'autonomous' && !context.subtype) context.subtype = 'codegen';
+	if (!context.iterations) context.iterations = 0;
+
+	// Need to default empty parameters. Seems to get lost in Firestore
+	context.functionCallHistory ??= [];
+	for (const call of context.functionCallHistory) call.parameters ??= {};
+
+	return context as AgentContext;
+*/
 }