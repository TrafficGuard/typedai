--- conflicted
+++ resolved
@@ -26,13 +26,7 @@
 	lstat: promisify(lstat),
 };
 
-<<<<<<< HEAD
-import fg from 'fast-glob';
-import { glob } from 'glob-gitignore';
-import { getActiveSpan } from '#o11y/trace';
-import { SOPHIA_FS } from '../../appVars';
-=======
->>>>>>> af46dbff
+// import fg from 'fast-glob';
 const globAsync = promisify(glob);
 
 type FileFilter = (filename: string) => boolean;
