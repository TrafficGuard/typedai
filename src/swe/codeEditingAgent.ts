--- conflicted
+++ resolved
@@ -39,10 +39,6 @@
 	 * Runs a workflow which 1) Finds the relevant files and generates and implementation plan. 2) Edits the files to implement the plan and commits changes to version control.
 	 * It also compiles, formats, lints, and runs tests where applicable.
 	 * @param requirements The requirements of the task to make the code changes for.
-<<<<<<< HEAD
-
-=======
->>>>>>> 042f5f17
 	 */
 	@func()
 	async implementUserRequirements(
@@ -161,11 +157,7 @@
 		// The prompts need some work
 		// await this.testLoop(requirements, projectInfo, initialSelectedFiles);
 
-<<<<<<< HEAD
-		await fss.getVcs().getDiff(gitBase);
-=======
 		// return await fss.getVcs().getDiff(gitBase);
->>>>>>> 042f5f17
 	} // end of runCodeEditWorkflow method
 
 	private failOnCompileError(compileErrorAnalysis: CompileErrorAnalysis) {
