--- conflicted
+++ resolved
@@ -446,19 +446,6 @@
 	// Construct the initial prompt based on whether it's an initial selection or an update
 	// Work in progress, may need to do this differently
 	// Need to write unit tests for it
-<<<<<<< HEAD
-	const keepAll: IterationResponse = { keepFiles: [] };
-	let fileContents = '';
-
-	if (opts.initialFiles) {
-		const filePaths = opts.initialFiles.map((selection) => selection.filePath);
-		fileContents = (await readFileContents(filePaths)).contents;
-		keepAll.keepFiles.push(...opts.initialFiles);
-	}
-	if (opts.initialFilePaths) {
-		fileContents += (await readFileContents(opts.initialFilePaths)).contents;
-		keepAll.keepFiles.push(...opts.initialFilePaths.map((path) => ({ filePath: path, reason: 'initial' })));
-=======
 
 	if (opts?.initialFiles?.length || opts.initialFilePaths?.length) {
 		let fileContents = '';
@@ -476,10 +463,7 @@
 		}
 		messages.push(assistant(fileContents));
 		messages.push(user(JSON.stringify(keepAll)));
->>>>>>> faa4565e
-	}
-	messages.push(assistant(fileContents));
-	messages.push(user(JSON.stringify(keepAll)));
+	}
 
 	return messages;
 }
